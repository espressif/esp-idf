--- conflicted
+++ resolved
@@ -112,10 +112,6 @@
 
 * [Check the Issues section on github](https://github.com/espressif/esp-idf/issues) if you find a bug or have a feature request. Please check existing Issues before opening a new one.
 
-<<<<<<< HEAD
 * If you're interested in contributing to ESP-IDF, please check the [Contributions Guide](http://esp-idf.readthedocs.io/en/latest/contributing.html>).
-=======
-* If you're interested in contributing to esp-idf, please check the [Contributions Guide](http://esp-idf.readthedocs.io/en/latest/contributing.html>).
 
 
->>>>>>> 05608f5d
