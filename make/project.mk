#
# Main Project Makefile
# This Makefile is included directly from the user project Makefile in order to call the component.mk
# makefiles of all components (in a separate make process) to build all the libraries, then links them
# together into the final file. If so, PWD is the project dir (we assume).
#

#
# This makefile requires the environment variable IDF_PATH to be set to the top-level esp-idf directory
# where this file is located.
#

.PHONY: build-components menuconfig defconfig all build clean all_binaries check-submodules size size-components size-files list-components
all: all_binaries
# see below for recipe of 'all' target
#
# # other components will add dependencies to 'all_binaries'. The
# reason all_binaries is used instead of 'all' is so that the flash
# target can build everything without triggering the per-component "to
# flash..." output targets.)

help:
	@echo "Welcome to Espressif IDF build system. Some useful make targets:"
	@echo ""
	@echo "make menuconfig - Configure IDF project"
	@echo "make defconfig - Set defaults for all new configuration options"
	@echo ""
	@echo "make all - Build app, bootloader, partition table"
	@echo "make flash - Flash app, bootloader, partition table to a chip"
	@echo "make clean - Remove all build output"
	@echo "make size - Display the static memory footprint of the app"
	@echo "make size-components, size-files - Finer-grained memory footprints"
	@echo "make erase_flash - Erase entire flash contents"
	@echo "make monitor - Run idf_monitor tool to monitor serial output from app"
	@echo "make simple_monitor - Monitor serial output on terminal console"
	@echo "make list-components - List all components in the project"
	@echo ""
	@echo "make app - Build just the app"
	@echo "make app-flash - Flash just the app"
	@echo "make app-clean - Clean just the app"
	@echo ""
	@echo "See also 'make bootloader', 'make bootloader-flash', 'make bootloader-clean', "
	@echo "'make partition_table', etc, etc."

# dependency checks
ifndef MAKE_RESTARTS
ifeq ("$(filter 4.% 3.81 3.82,$(MAKE_VERSION))","")
$(warning esp-idf build system only supports GNU Make versions 3.81 or newer. You may see unexpected results with other Makes.)
endif
endif

# can't run 'clean' along with any non-clean targets
ifneq ("$(filter clean% %clean,$(MAKECMDGOALS))" ,"")
ifneq ("$(filter-out clean% %clean,$(MAKECMDGOALS))", "")
$(error esp-idf build system doesn't support running 'clean' targets along with any others. Run 'make clean' and then run other targets separately.)
endif
endif

OS ?=

# make IDF_PATH a "real" absolute path
# * works around the case where a shell character is embedded in the environment variable value.
# * changes Windows-style C:/blah/ paths to MSYS/Cygwin style /c/blah
ifeq ("$(OS)","Windows_NT")
# On Windows MSYS2, make wildcard function returns empty string for paths of form /xyz
# where /xyz is a directory inside the MSYS root - so we don't use it.
SANITISED_IDF_PATH:=$(realpath $(IDF_PATH))
else
SANITISED_IDF_PATH:=$(realpath $(wildcard $(IDF_PATH)))
endif

export IDF_PATH := $(SANITISED_IDF_PATH)

ifndef IDF_PATH
$(error IDF_PATH variable is not set to a valid directory.)
endif

ifneq ("$(IDF_PATH)","$(SANITISED_IDF_PATH)")
# implies IDF_PATH was overriden on make command line.
# Due to the way make manages variables, this is hard to account for
#
# if you see this error, do the shell expansion in the shell ie
# make IDF_PATH=~/blah not make IDF_PATH="~/blah"
$(error If IDF_PATH is overriden on command line, it must be an absolute path with no embedded shell special characters)
endif

ifneq ("$(IDF_PATH)","$(subst :,,$(IDF_PATH))")
$(error IDF_PATH cannot contain colons. If overriding IDF_PATH on Windows, use Cygwin-style /c/dir instead of C:/dir)
endif

# disable built-in make rules, makes debugging saner
MAKEFLAGS_OLD := $(MAKEFLAGS)
MAKEFLAGS +=-rR

# Default path to the project: we assume the Makefile including this file
# is in the project directory
ifndef PROJECT_PATH
PROJECT_PATH := $(abspath $(dir $(firstword $(MAKEFILE_LIST))))
export PROJECT_PATH
endif

# A list of the "common" makefiles, to use as a target dependency
COMMON_MAKEFILES := $(abspath $(IDF_PATH)/make/project.mk $(IDF_PATH)/make/common.mk $(IDF_PATH)/make/component_wrapper.mk $(firstword $(MAKEFILE_LIST)))
export COMMON_MAKEFILES

# The directory where we put all objects/libraries/binaries. The project Makefile can
# configure this if needed.
ifndef BUILD_DIR_BASE
BUILD_DIR_BASE := $(PROJECT_PATH)/build
endif
export BUILD_DIR_BASE

# Component directories. These directories are searched for components (either the directory is a component,
# or the directory contains subdirectories which are components.)
# The project Makefile can override these component dirs, or add extras via EXTRA_COMPONENT_DIRS
ifndef COMPONENT_DIRS
EXTRA_COMPONENT_DIRS ?=
COMPONENT_DIRS := $(PROJECT_PATH)/components $(EXTRA_COMPONENT_DIRS) $(IDF_PATH)/components $(PROJECT_PATH)/main
endif
export COMPONENT_DIRS

ifdef SRCDIRS
$(warning SRCDIRS variable is deprecated. These paths can be added to EXTRA_COMPONENT_DIRS or COMPONENT_DIRS instead.)
COMPONENT_DIRS += $(abspath $(SRCDIRS))
endif

# The project Makefile can define a list of components, but if it does not do this we just take all available components
# in the component dirs. A component is COMPONENT_DIRS directory, or immediate subdirectory,
# which contains a component.mk file.
#
# Use the "make list-components" target to debug this step.
ifndef COMPONENTS
# Find all component names. The component names are the same as the
# directories they're in, so /bla/components/mycomponent/component.mk -> mycomponent.
COMPONENTS := $(dir $(foreach cd,$(COMPONENT_DIRS),                           \
					$(wildcard $(cd)/*/component.mk) $(wildcard $(cd)/component.mk) \
				))
COMPONENTS := $(sort $(foreach comp,$(COMPONENTS),$(lastword $(subst /, ,$(comp)))))
endif
export COMPONENTS

# Resolve all of COMPONENTS into absolute paths in COMPONENT_PATHS.
#
# If a component name exists in multiple COMPONENT_DIRS, we take the first match.
#
# NOTE: These paths must be generated WITHOUT a trailing / so we
# can use $(notdir x) to get the component name.
COMPONENT_PATHS := $(foreach comp,$(COMPONENTS),$(firstword $(foreach cd,$(COMPONENT_DIRS),$(wildcard $(dir $(cd))$(comp) $(cd)/$(comp)))))

TEST_COMPONENTS ?=
TESTS_ALL ?=

# If TESTS_ALL set to 1, set TEST_COMPONENTS_LIST to all components.
# Otherwise, use the list supplied in TEST_COMPONENTS.
ifeq ($(TESTS_ALL),1)
TEST_COMPONENTS_LIST := $(COMPONENTS)
else
TEST_COMPONENTS_LIST := $(TEST_COMPONENTS)
endif

TEST_COMPONENT_PATHS := $(foreach comp,$(TEST_COMPONENTS_LIST),$(firstword $(foreach dir,$(COMPONENT_DIRS),$(wildcard $(dir)/$(comp)/test))))
TEST_COMPONENT_NAMES := $(foreach comp,$(TEST_COMPONENT_PATHS),$(lastword $(subst /, ,$(dir $(comp))))_test)

# Initialise project-wide variables which can be added to by
# each component.
#
# These variables are built up via the component_project_vars.mk
# generated makefiles (one per component).
#
# See docs/build-system.rst for more details.
COMPONENT_INCLUDES :=
COMPONENT_LDFLAGS :=
COMPONENT_SUBMODULES :=
COMPONENT_LIBRARIES :=

# COMPONENT_PROJECT_VARS is the list of component_project_vars.mk generated makefiles
# for each component.
#
# Including $(COMPONENT_PROJECT_VARS) builds the COMPONENT_INCLUDES,
# COMPONENT_LDFLAGS variables and also targets for any inter-component
# dependencies.
#
# See the component_project_vars.mk target in component_wrapper.mk
COMPONENT_PROJECT_VARS := $(addsuffix /component_project_vars.mk,$(notdir $(COMPONENT_PATHS) ) $(TEST_COMPONENT_NAMES))
COMPONENT_PROJECT_VARS := $(addprefix $(BUILD_DIR_BASE)/,$(COMPONENT_PROJECT_VARS))
# this line is -include instead of include to prevent a spurious error message on make 3.81
-include $(COMPONENT_PROJECT_VARS)

# Also add top-level project include path, for top-level includes
COMPONENT_INCLUDES += $(abspath $(BUILD_DIR_BASE)/include/)

export COMPONENT_INCLUDES

# Set variables common to both project & component
include $(IDF_PATH)/make/common.mk

all:
ifdef CONFIG_SECURE_BOOT_ENABLED
	@echo "(Secure boot enabled, so bootloader not flashed automatically. See 'make bootloader' output)"
ifndef CONFIG_SECURE_BOOT_BUILD_SIGNED_BINARIES
	@echo "App built but not signed. Sign app & partition data before flashing, via espsecure.py:"
	@echo "espsecure.py sign_data --keyfile KEYFILE $(APP_BIN)"
	@echo "espsecure.py sign_data --keyfile KEYFILE $(PARTITION_TABLE_BIN)"
endif
	@echo "To flash app & partition table, run 'make flash' or:"
else
	@echo "To flash all build output, run 'make flash' or:"
endif
	@echo $(ESPTOOLPY_WRITE_FLASH) $(ESPTOOL_ALL_FLASH_ARGS)


IDF_VER := $(shell cd ${IDF_PATH} && git describe --always --tags --dirty)

# Set default LDFLAGS
EXTRA_LDFLAGS ?=
LDFLAGS ?= -nostdlib \
	-u call_user_start_cpu0	\
	$(EXTRA_LDFLAGS) \
	-Wl,--gc-sections	\
	-Wl,-static	\
	-Wl,--start-group	\
	$(COMPONENT_LDFLAGS) \
	-lgcc \
	-lstdc++ \
	-Wl,--end-group \
	-Wl,-EL

# Set default CPPFLAGS, CFLAGS, CXXFLAGS
# These are exported so that components can use them when compiling.
# If you need your component to add CFLAGS/etc for it's own source compilation only, set CFLAGS += in your component's Makefile.
# If you need your component to add CFLAGS/etc globally for all source
#  files, set CFLAGS += in your component's Makefile.projbuild
# If you need to set CFLAGS/CPPFLAGS/CXXFLAGS at project level, set them in application Makefile
#  before including project.mk. Default flags will be added before the ones provided in application Makefile.

# CPPFLAGS used by C preprocessor
# If any flags are defined in application Makefile, add them at the end. 
CPPFLAGS ?=
EXTRA_CPPFLAGS ?=
CPPFLAGS := -DESP_PLATFORM -D IDF_VER=\"$(IDF_VER)\" -MMD -MP $(CPPFLAGS) $(EXTRA_CPPFLAGS)

# Warnings-related flags relevant both for C and C++
COMMON_WARNING_FLAGS = -Wall -Werror=all \
	-Wno-error=unused-function \
	-Wno-error=unused-but-set-variable \
	-Wno-error=unused-variable \
	-Wno-error=deprecated-declarations \
	-Wextra \
	-Wno-unused-parameter -Wno-sign-compare

# Flags which control code generation and dependency generation, both for C and C++
COMMON_FLAGS = \
	-ffunction-sections -fdata-sections \
	-fstrict-volatile-bitfields \
	-mlongcalls \
	-nostdlib

# Optimization flags are set based on menuconfig choice
ifdef CONFIG_OPTIMIZATION_LEVEL_RELEASE
OPTIMIZATION_FLAGS = -Os
else
OPTIMIZATION_FLAGS = -Og
endif

ifdef CONFIG_OPTIMIZATION_ASSERTIONS_DISABLED
CPPFLAGS += -DNDEBUG
endif

# Enable generation of debugging symbols
# (we generate even in Release mode, as this has no impact on final binary size.)
DEBUG_FLAGS ?= -ggdb

# List of flags to pass to C compiler
# If any flags are defined in application Makefile, add them at the end.
CFLAGS ?=
EXTRA_CFLAGS ?=
CFLAGS := $(strip \
	-std=gnu99 \
	$(OPTIMIZATION_FLAGS) $(DEBUG_FLAGS) \
	$(COMMON_FLAGS) \
	$(COMMON_WARNING_FLAGS) -Wno-old-style-declaration \
	$(CFLAGS) \
	$(EXTRA_CFLAGS))

# List of flags to pass to C++ compiler
# If any flags are defined in application Makefile, add them at the end.
CXXFLAGS ?=
EXTRA_CXXFLAGS ?=
CXXFLAGS := $(strip \
	-std=gnu++11 \
	-fno-exceptions \
	-fno-rtti \
	$(OPTIMIZATION_FLAGS) $(DEBUG_FLAGS) \
	$(COMMON_FLAGS) \
	$(COMMON_WARNING_FLAGS) \
	$(CXXFLAGS) \
	$(EXTRA_CXXFLAGS))

export CFLAGS CPPFLAGS CXXFLAGS

# Set host compiler and binutils
HOSTCC := $(CC)
HOSTLD := $(LD)
HOSTAR := $(AR)
ifdef OBJCOPY
HOSTOBJCOPY := $(OBJCOPY)
else
HOSTOBJCOPY := objcopy
endif
ifdef SIZE
HOSTSIZE := $(SIZE)
else
HOSTSIZE := size
endif
export HOSTCC HOSTLD HOSTAR HOSTOBJCOPY SIZE

# Set target compiler. Defaults to whatever the user has
# configured as prefix + ye olde gcc commands
<<<<<<< HEAD
CC := $(TOOLCHAIN_PATH)$(call dequote,$(CONFIG_TOOLPREFIX))gcc
CXX := $(TOOLCHAIN_PATH)$(call dequote,$(CONFIG_TOOLPREFIX))c++
LD := $(TOOLCHAIN_PATH)$(call dequote,$(CONFIG_TOOLPREFIX))ld
AR := $(TOOLCHAIN_PATH)$(call dequote,$(CONFIG_TOOLPREFIX))ar
OBJCOPY := $(TOOLCHAIN_PATH)$(call dequote,$(CONFIG_TOOLPREFIX))objcopy
SIZE := $(TOOLCHAIN_PATH)$(call dequote,$(CONFIG_TOOLPREFIX))size
=======
CC := $(call dequote,$(CONFIG_TOOLPREFIX))gcc
CXX := $(call dequote,$(CONFIG_TOOLPREFIX))c++
LD := $(call dequote,$(CONFIG_TOOLPREFIX))ld
AR := $(call dequote,$(CONFIG_TOOLPREFIX))ar
OBJCOPY := $(call dequote,$(CONFIG_TOOLPREFIX))objcopy
SIZE := $(call dequote,$(CONFIG_TOOLPREFIX))size
>>>>>>> 9a26296a
export CC CXX LD AR OBJCOPY SIZE

PYTHON=$(call dequote,$(CONFIG_PYTHON))

# the app is the main executable built by the project
APP_ELF:=$(BUILD_DIR_BASE)/$(PROJECT_NAME).elf
APP_MAP:=$(APP_ELF:.elf=.map)
APP_BIN:=$(APP_ELF:.elf=.bin)

# Include any Makefile.projbuild file letting components add
# configuration at the project level
define includeProjBuildMakefile
$(if $(V),$(info including $(1)/Makefile.projbuild...))
COMPONENT_PATH := $(1)
include $(1)/Makefile.projbuild
endef
$(foreach componentpath,$(COMPONENT_PATHS), \
	$(if $(wildcard $(componentpath)/Makefile.projbuild), \
		$(eval $(call includeProjBuildMakefile,$(componentpath)))))

# once we know component paths, we can include the config generation targets
#
# (bootloader build doesn't need this, config is exported from top-level)
ifndef IS_BOOTLOADER_BUILD
include $(IDF_PATH)/make/project_config.mk
endif

# ELF depends on the library archive files for COMPONENT_LIBRARIES
# the rules to build these are emitted as part of GenerateComponentTarget below
#
# also depends on additional dependencies (linker scripts & binary libraries)
# stored in COMPONENT_LINKER_DEPS, built via component.mk files' COMPONENT_ADD_LINKER_DEPS variable
COMPONENT_LINKER_DEPS ?=
$(APP_ELF): $(foreach libcomp,$(COMPONENT_LIBRARIES),$(BUILD_DIR_BASE)/$(libcomp)/lib$(libcomp).a) $(COMPONENT_LINKER_DEPS) $(COMPONENT_PROJECT_VARS)
	$(summary) LD $(patsubst $(PWD)/%,%,$@)
	$(CC) $(LDFLAGS) -o $@ -Wl,-Map=$(APP_MAP)

app: $(APP_BIN)
ifeq ("$(CONFIG_SECURE_BOOT_ENABLED)$(CONFIG_SECURE_BOOT_BUILD_SIGNED_BINARIES)","y") # secure boot enabled, but remote sign app image
	@echo "App built but not signed. Signing step via espsecure.py:"
	@echo "espsecure.py sign_data --keyfile KEYFILE $(APP_BIN)"
	@echo "Then flash app command is:"
	@echo $(ESPTOOLPY_WRITE_FLASH) $(CONFIG_APP_OFFSET) $(APP_BIN)
else
	@echo "App built. Default flash app command is:"
	@echo $(ESPTOOLPY_WRITE_FLASH) $(CONFIG_APP_OFFSET) $(APP_BIN)
endif

all_binaries: $(APP_BIN)

$(BUILD_DIR_BASE):
	mkdir -p $(BUILD_DIR_BASE)

# Macro for the recursive sub-make for each component
# $(1) - component directory
# $(2) - component name only
#
# Is recursively expanded by the GenerateComponentTargets macro
define ComponentMake
+$(MAKE) -C $(BUILD_DIR_BASE)/$(2) -f $(IDF_PATH)/make/component_wrapper.mk COMPONENT_MAKEFILE=$(1)/component.mk COMPONENT_NAME=$(2)
endef

# Generate top-level component-specific targets for each component
# $(1) - path to component dir
# $(2) - name of component
#
define GenerateComponentTargets
.PHONY: component-$(2)-build component-$(2)-clean

component-$(2)-build: check-submodules $(call prereq_if_explicit, component-$(2)-clean) | $(BUILD_DIR_BASE)/$(2)
	$(call ComponentMake,$(1),$(2)) build

component-$(2)-clean: | $(BUILD_DIR_BASE)/$(2) $(BUILD_DIR_BASE)/$(2)/component_project_vars.mk
	$(call ComponentMake,$(1),$(2)) clean

$(BUILD_DIR_BASE)/$(2):
	@mkdir -p $(BUILD_DIR_BASE)/$(2)

# tell make it can build any component's library by invoking the -build target
# (this target exists for all components even ones which don't build libraries, but it's
# only invoked for the targets whose libraries appear in COMPONENT_LIBRARIES and hence the
# APP_ELF dependencies.)
$(BUILD_DIR_BASE)/$(2)/lib$(2).a: component-$(2)-build
	$(details) "Target '$$^' responsible for '$$@'" # echo which build target built this file

# add a target to generate the component_project_vars.mk files that
# are used to inject variables into project make pass (see matching
# component_project_vars.mk target in component_wrapper.mk).
#
# If any component_project_vars.mk file is out of date, the make
# process will call this target to rebuild it and then restart.
#
$(BUILD_DIR_BASE)/$(2)/component_project_vars.mk: $(1)/component.mk $(COMMON_MAKEFILES) $(SDKCONFIG_MAKEFILE) | $(BUILD_DIR_BASE)/$(2)
	$(call ComponentMake,$(1),$(2)) component_project_vars.mk
endef

$(foreach component,$(COMPONENT_PATHS),$(eval $(call GenerateComponentTargets,$(component),$(notdir $(component)))))
$(foreach component,$(TEST_COMPONENT_PATHS),$(eval $(call GenerateComponentTargets,$(component),$(lastword $(subst /, ,$(dir $(component))))_test)))

app-clean: $(addprefix component-,$(addsuffix -clean,$(notdir $(COMPONENT_PATHS))))
	$(summary) RM $(APP_ELF)
	rm -f $(APP_ELF) $(APP_BIN) $(APP_MAP)

size: $(APP_ELF)
	$(PYTHON) $(IDF_PATH)/tools/idf_size.py $(APP_MAP)

size-files: $(APP_ELF)
	$(PYTHON) $(IDF_PATH)/tools/idf_size.py --files $(APP_MAP)

size-components: $(APP_ELF)
	$(PYTHON) $(IDF_PATH)/tools/idf_size.py --archives $(APP_MAP)

# NB: this ordering is deliberate (app-clean & bootloader-clean before
# _config-clean), so config remains valid during all component clean
# targets
config-clean: app-clean bootloader-clean
clean: app-clean bootloader-clean config-clean

# phony target to check if any git submodule listed in COMPONENT_SUBMODULES are missing
# or out of date, and exit if so. Components can add paths to this variable.
#
# This only works for components inside IDF_PATH
check-submodules:

# Dump the git status for the whole working copy once, then grep it for each submodule. This saves a lot of time on Windows.
GIT_STATUS := $(shell cd ${IDF_PATH} && git status --porcelain --ignore-submodules=dirty)

# Generate a target to check this submodule
# $(1) - submodule directory, relative to IDF_PATH
define GenerateSubmoduleCheckTarget
check-submodules: $(IDF_PATH)/$(1)/.git
$(IDF_PATH)/$(1)/.git:
	@echo "WARNING: Missing submodule $(1)..."
	[ -e ${IDF_PATH}/.git ] || ( echo "ERROR: esp-idf must be cloned from git to work."; exit 1)
	[ -x $$(which git) ] || ( echo "ERROR: Need to run 'git submodule init $(1)' in esp-idf root directory."; exit 1)
	@echo "Attempting 'git submodule update --init $(1)' in esp-idf root directory..."
	cd ${IDF_PATH} && git submodule update --init $(1)

# Parse 'git status' output to check if the submodule commit is different to expected
ifneq ("$(filter $(1),$(GIT_STATUS))","")
$$(info WARNING: esp-idf git submodule $(1) may be out of date. Run 'git submodule update' in IDF_PATH dir to update.)
endif
endef

# filter/subst in expression ensures all submodule paths begin with $(IDF_PATH), and then strips that prefix
# so the argument is suitable for use with 'git submodule' commands
$(foreach submodule,$(subst $(IDF_PATH)/,,$(filter $(IDF_PATH)/%,$(COMPONENT_SUBMODULES))),$(eval $(call GenerateSubmoduleCheckTarget,$(submodule))))


# PHONY target to list components in the build and their paths
list-components:
	$(info $(call dequote,$(SEPARATOR)))
	$(info COMPONENT_DIRS (components searched for here))
	$(foreach cd,$(COMPONENT_DIRS),$(info $(cd)))
	$(info $(call dequote,$(SEPARATOR)))
	$(info COMPONENTS (list of component names))
	$(info $(COMPONENTS))
	$(info $(call dequote,$(SEPARATOR)))
	$(info COMPONENT_PATHS (paths to all components):)
	$(foreach cp,$(COMPONENT_PATHS),$(info $(cp)))

# Check toolchain version using the output of xtensa-esp32-elf-gcc --version command.
# The output normally looks as follows
#     xtensa-esp32-elf-gcc (crosstool-NG crosstool-ng-1.22.0-59-ga194053) 4.8.5
# The part in brackets is extracted into TOOLCHAIN_COMMIT_DESC variable,
# the part after the brackets is extracted into TOOLCHAIN_GCC_VER.
ifdef CONFIG_TOOLPREFIX
ifndef MAKE_RESTARTS
TOOLCHAIN_COMMIT_DESC := $(shell $(CC) --version | sed -E -n 's|xtensa-esp32-elf-gcc.*\ \(([^)]*).*|\1|gp')
TOOLCHAIN_GCC_VER := $(shell $(CC) --version | sed -E -n 's|xtensa-esp32-elf-gcc.*\ \(.*\)\ (.*)|\1|gp')

# Officially supported version(s)
SUPPORTED_TOOLCHAIN_COMMIT_DESC := crosstool-NG crosstool-ng-1.22.0-61-gab8375a
SUPPORTED_TOOLCHAIN_GCC_VERSIONS := 5.2.0

ifdef TOOLCHAIN_COMMIT_DESC
ifneq ($(TOOLCHAIN_COMMIT_DESC), $(SUPPORTED_TOOLCHAIN_COMMIT_DESC))
$(info WARNING: Toolchain version is not supported: $(TOOLCHAIN_COMMIT_DESC))
$(info Expected to see version: $(SUPPORTED_TOOLCHAIN_COMMIT_DESC))
$(info Please check ESP-IDF setup instructions and update the toolchain, or proceed at your own risk.)
endif
ifeq (,$(findstring $(TOOLCHAIN_GCC_VER), $(SUPPORTED_TOOLCHAIN_GCC_VERSIONS)))
$(info WARNING: Compiler version is not supported: $(TOOLCHAIN_GCC_VER))
$(info Expected to see version(s): $(SUPPORTED_TOOLCHAIN_GCC_VERSIONS))
$(info Please check ESP-IDF setup instructions and update the toolchain, or proceed at your own risk.)
endif
else
$(info WARNING: Failed to find Xtensa toolchain, may need to alter PATH or set one in the configuration menu)
endif # TOOLCHAIN_COMMIT_DESC

endif #MAKE_RESTARTS
endif #CONFIG_TOOLPREFIX<|MERGE_RESOLUTION|>--- conflicted
+++ resolved
@@ -125,7 +125,7 @@
 endif
 
 # The project Makefile can define a list of components, but if it does not do this we just take all available components
-# in the component dirs. A component is COMPONENT_DIRS directory, or immediate subdirectory,
+# in the component dirs. A component is COMPONENT_DIRS directory, or immediate subdirectory, 
 # which contains a component.mk file.
 #
 # Use the "make list-components" target to debug this step.
@@ -316,21 +316,12 @@
 
 # Set target compiler. Defaults to whatever the user has
 # configured as prefix + ye olde gcc commands
-<<<<<<< HEAD
 CC := $(TOOLCHAIN_PATH)$(call dequote,$(CONFIG_TOOLPREFIX))gcc
 CXX := $(TOOLCHAIN_PATH)$(call dequote,$(CONFIG_TOOLPREFIX))c++
 LD := $(TOOLCHAIN_PATH)$(call dequote,$(CONFIG_TOOLPREFIX))ld
 AR := $(TOOLCHAIN_PATH)$(call dequote,$(CONFIG_TOOLPREFIX))ar
 OBJCOPY := $(TOOLCHAIN_PATH)$(call dequote,$(CONFIG_TOOLPREFIX))objcopy
 SIZE := $(TOOLCHAIN_PATH)$(call dequote,$(CONFIG_TOOLPREFIX))size
-=======
-CC := $(call dequote,$(CONFIG_TOOLPREFIX))gcc
-CXX := $(call dequote,$(CONFIG_TOOLPREFIX))c++
-LD := $(call dequote,$(CONFIG_TOOLPREFIX))ld
-AR := $(call dequote,$(CONFIG_TOOLPREFIX))ar
-OBJCOPY := $(call dequote,$(CONFIG_TOOLPREFIX))objcopy
-SIZE := $(call dequote,$(CONFIG_TOOLPREFIX))size
->>>>>>> 9a26296a
 export CC CXX LD AR OBJCOPY SIZE
 
 PYTHON=$(call dequote,$(CONFIG_PYTHON))
