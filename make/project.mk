--- conflicted
+++ resolved
@@ -115,7 +115,7 @@
 endif
 
 # The project Makefile can define a list of components, but if it does not do this we just take all available components
-# in the component dirs. A component is COMPONENT_DIRS directory, or immediate subdirectory, 
+# in the component dirs. A component is COMPONENT_DIRS directory, or immediate subdirectory,
 # which contains a component.mk file.
 #
 # Use the "make list-components" target to debug this step.
@@ -219,7 +219,7 @@
 #  before including project.mk. Default flags will be added before the ones provided in application Makefile.
 
 # CPPFLAGS used by C preprocessor
-# If any flags are defined in application Makefile, add them at the end.
+# If any flags are defined in application Makefile, add them at the end. 
 CPPFLAGS := -DESP_PLATFORM -D IDF_VER=\"$(IDF_VER)\" -MMD -MP $(CPPFLAGS) $(EXTRA_CPPFLAGS)
 
 # Warnings-related flags relevant both for C and C++
@@ -287,21 +287,12 @@
 
 # Set target compiler. Defaults to whatever the user has
 # configured as prefix + ye olde gcc commands
-<<<<<<< HEAD
 CC := $(TOOLCHAIN_PATH)$(call dequote,$(CONFIG_TOOLPREFIX))gcc
 CXX := $(TOOLCHAIN_PATH)$(call dequote,$(CONFIG_TOOLPREFIX))c++
 LD := $(TOOLCHAIN_PATH)$(call dequote,$(CONFIG_TOOLPREFIX))ld
 AR := $(TOOLCHAIN_PATH)$(call dequote,$(CONFIG_TOOLPREFIX))ar
 OBJCOPY := $(TOOLCHAIN_PATH)$(call dequote,$(CONFIG_TOOLPREFIX))objcopy
 SIZE := $(TOOLCHAIN_PATH)$(call dequote,$(CONFIG_TOOLPREFIX))size
-=======
-CC := $(call dequote,$(CONFIG_TOOLPREFIX))gcc
-CXX := $(call dequote,$(CONFIG_TOOLPREFIX))c++
-LD := $(call dequote,$(CONFIG_TOOLPREFIX))ld
-AR := $(call dequote,$(CONFIG_TOOLPREFIX))gcc-ar
-OBJCOPY := $(call dequote,$(CONFIG_TOOLPREFIX))objcopy
-SIZE := $(call dequote,$(CONFIG_TOOLPREFIX))size
->>>>>>> 9314bf0d
 export CC CXX LD AR OBJCOPY SIZE
 
 PYTHON=$(call dequote,$(CONFIG_PYTHON))
