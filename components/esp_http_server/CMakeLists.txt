--- conflicted
+++ resolved
@@ -8,8 +8,4 @@
                     INCLUDE_DIRS "include"
                     PRIV_INCLUDE_DIRS "src/port/esp32" "src/util"
                     REQUIRES nghttp # for http_parser.h
-<<<<<<< HEAD
-                    PRIV_REQUIRES lwip mbedtls)
-=======
-                    PRIV_REQUIRES lwip esp_timer) 
->>>>>>> 132cc67c
+                    PRIV_REQUIRES lwip mbedtls esp_timer)
