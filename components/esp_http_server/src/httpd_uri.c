--- conflicted
+++ resolved
@@ -172,7 +172,7 @@
             hd->hd_calls[i]->method   = uri_handler->method;
             hd->hd_calls[i]->handler  = uri_handler->handler;
             hd->hd_calls[i]->user_ctx = uri_handler->user_ctx;
-<<<<<<< HEAD
+
 #ifdef CONFIG_HTTPD_AUTH_SUPPORT
 			hd->hd_calls[i]->UserPassFn = uri_handler->UserPassFn;
 			hd->hd_calls[i]->UserAuthFn = uri_handler->UserAuthFn;
@@ -184,8 +184,7 @@
 				return ESP_ERR_HTTPD_ALLOC_MEM;
 			}
 #endif 
-=======
->>>>>>> e599b794
+
 #ifdef CONFIG_HTTPD_WS_SUPPORT
             hd->hd_calls[i]->is_websocket = uri_handler->is_websocket;
 #endif
