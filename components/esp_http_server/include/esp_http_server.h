--- conflicted
+++ resolved
@@ -427,7 +427,6 @@
      * Pointer to user context data which will be available to handler
      */
     void *user_ctx;
-<<<<<<< HEAD
     
 #ifdef CONFIG_HTTPD_AUTH_SUPPORT	
 	/**
@@ -479,8 +478,6 @@
 	*/
 	const char* auth_realm;
 #endif
-=======
->>>>>>> e599b794
 
 #ifdef CONFIG_HTTPD_WS_SUPPORT
     /**
