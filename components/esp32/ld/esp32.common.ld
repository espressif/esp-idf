/*  Default entry point:  */
ENTRY(call_start_cpu0);

SECTIONS
{
  /* RTC fast memory holds RTC wake stub code,
     including from any source file named rtc_wake_stub*.c
  */
  .rtc.text :
  {
    . = ALIGN(4);
    *(.rtc.literal .rtc.text)
<<<<<<< HEAD
    *rtc_wake_stub*.*(.literal .text .literal.* .text.*)
  } >rtc_iram_seg
=======
    *rtc_wake_stub*.o(.literal .text .literal.* .text.*)
  } > rtc_iram_seg
>>>>>>> 53509c7b

  /* RTC slow memory holds RTC wake stub
     data/rodata, including from any source file
     named rtc_wake_stub*.c
  */
  .rtc.data :
  {
    _rtc_data_start = ABSOLUTE(.);
    *(.rtc.data)
    *(.rtc.rodata)
    *rtc_wake_stub*.*(.data .rodata .data.* .rodata.* .bss .bss.*)
    _rtc_data_end = ABSOLUTE(.);
  } > rtc_slow_seg

  /* RTC bss, from any source file named rtc_wake_stub*.c */
  .rtc.bss (NOLOAD) :
  {
    _rtc_bss_start = ABSOLUTE(.);
    *rtc_wake_stub*.*(.bss .bss.*)
    *rtc_wake_stub*.*(COMMON)
    _rtc_bss_end = ABSOLUTE(.);
  } > rtc_slow_seg

  /* This section holds data that should not be initialized at power up 
     and will be retained during deep sleep. The section located in 
     RTC SLOW Memory area. User data marked with RTC_NOINIT_ATTR will be placed
     into this section. See the file "esp_attr.h" for more information.
  */
  .rtc_noinit (NOLOAD):
  {
    . = ALIGN(4);
    _rtc_noinit_start = ABSOLUTE(.);
    *(.rtc_noinit .rtc_noinit.*)
    . = ALIGN(4) ;
    _rtc_noinit_end = ABSOLUTE(.);
  } > rtc_slow_seg

  /* Send .iram0 code to iram */
  .iram0.vectors :
  {
    /* Vectors go to IRAM */
    _init_start = ABSOLUTE(.);
    /* Vectors according to builds/RF-2015.2-win32/esp108_v1_2_s5_512int_2/config.html */
    . = 0x0;
    KEEP(*(.WindowVectors.text));
    . = 0x180;
    KEEP(*(.Level2InterruptVector.text));
    . = 0x1c0;
    KEEP(*(.Level3InterruptVector.text));
    . = 0x200;
    KEEP(*(.Level4InterruptVector.text));
    . = 0x240;
    KEEP(*(.Level5InterruptVector.text));
    . = 0x280;
    KEEP(*(.DebugExceptionVector.text));
    . = 0x2c0;
    KEEP(*(.NMIExceptionVector.text));
    . = 0x300;
    KEEP(*(.KernelExceptionVector.text));
    . = 0x340;
    KEEP(*(.UserExceptionVector.text));
    . = 0x3C0;
    KEEP(*(.DoubleExceptionVector.text));
    . = 0x400;
    *(.*Vector.literal)

    *(.UserEnter.literal);
    *(.UserEnter.text);
    . = ALIGN (16);
    *(.entry.text)
    *(.init.literal)
    *(.init)
    _init_end = ABSOLUTE(.);

    /* This goes here, not at top of linker script, so addr2line finds it last,
       and uses it in preference to the first symbol in IRAM */
    _iram_start = ABSOLUTE(0);
  } > iram0_0_seg

  .iram0.text :
  {
    /* Code marked as runnning out of IRAM */
    _iram_text_start = ABSOLUTE(.);
    *(.iram1 .iram1.*)
    *libfreertos.a:(.literal .text .literal.* .text.*)
    *libheap.a:multi_heap.*(.literal .text .literal.* .text.*)
    *libheap.a:multi_heap_poisoning.*(.literal .text .literal.* .text.*)
    *libesp32.a:panic.*(.literal .text .literal.* .text.*)
    *libesp32.a:core_dump.*(.literal .text .literal.* .text.*)
    *libapp_trace.a:(.literal .text .literal.* .text.*)
    *libxtensa-debug-module.a:eri.*(.literal .text .literal.* .text.*)
    *librtc.a:(.literal .text .literal.* .text.*)
    *libsoc.a:(.literal .text .literal.* .text.*)
    *libhal.a:(.literal .text .literal.* .text.*)
    *libgcc.a:lib2funcs.*(.literal .text .literal.* .text.*)
    *libspi_flash.a:spi_flash_rom_patch.*(.literal .text .literal.* .text.*)
    *libgcov.a:(.literal .text .literal.* .text.*)
    INCLUDE esp32.spiram.rom-functions-iram.ld
    _iram_text_end = ABSOLUTE(.);
  } > iram0_0_seg
  
  .dram0.data :
  {
    _data_start = ABSOLUTE(.);
    *(.data)
    *(.data.*)
    *(.gnu.linkonce.d.*)
    *(.data1)
    *(.sdata)
    *(.sdata.*)
    *(.gnu.linkonce.s.*)
    *(.sdata2)
    *(.sdata2.*)
    *(.gnu.linkonce.s2.*)
    *(.jcr)
    *(.dram1 .dram1.*)
    *libesp32.a:panic.*(.rodata .rodata.*)
    *libphy.a:(.rodata .rodata.*)
    *libsoc.a:rtc_clk.*(.rodata .rodata.*)
    *libapp_trace.a:(.rodata .rodata.*)
    *libgcov.a:(.rodata .rodata.*)
    *libheap.a:multi_heap.*(.rodata .rodata.*)
    *libheap.a:multi_heap_poisoning.*(.rodata .rodata.*)
    INCLUDE esp32.spiram.rom-functions-dram.ld
    _data_end = ABSOLUTE(.);
    . = ALIGN(4);
  } > dram0_0_seg

  /*This section holds data that should not be initialized at power up.
    The section located in Internal SRAM memory region. The macro _NOINIT
    can be used as attribute to place data into this section.
    See the esp_attr.h file for more information.
  */
  .noinit (NOLOAD):
  {
    . = ALIGN(4);
    _noinit_start = ABSOLUTE(.);
    *(.noinit .noinit.*) 
    . = ALIGN(4) ;
    _noinit_end = ABSOLUTE(.);
  } > dram0_0_seg

  /* Shared RAM */
  .dram0.bss (NOLOAD) :
  {
    . = ALIGN (8);
    _bss_start = ABSOLUTE(.);
    *(.dynsbss)
    *(.sbss)
    *(.sbss.*)
    *(.gnu.linkonce.sb.*)
    *(.scommon)
    *(.sbss2)
    *(.sbss2.*)
    *(.gnu.linkonce.sb2.*)
    *(.dynbss)
    *(.bss)
    *(.bss.*)
    *(.share.mem)
    *(.gnu.linkonce.b.*)
    *(COMMON)
    . = ALIGN (8);
    _bss_end = ABSOLUTE(.);
    /* The heap starts right after end of this section */
    _heap_start = ABSOLUTE(.);
  } > dram0_0_seg

  .flash.rodata :
  {
    _rodata_start = ABSOLUTE(.);
    *(.rodata)
    *(.rodata.*)
    *(.irom1.text) /* catch stray ICACHE_RODATA_ATTR */
    *(.gnu.linkonce.r.*)
    *(.rodata1)
    __XT_EXCEPTION_TABLE_ = ABSOLUTE(.);
    *(.xt_except_table)
    *(.gcc_except_table .gcc_except_table.*)
    *(.gnu.linkonce.e.*)
    *(.gnu.version_r)
    . = (. + 3) & ~ 3;
    __eh_frame = ABSOLUTE(.);
    KEEP(*(.eh_frame))
    . = (. + 7) & ~ 3;
    /*  C++ constructor and destructor tables, properly ordered:  */
    __init_array_start = ABSOLUTE(.);
    KEEP (*crtbegin.*(.ctors))
    KEEP (*(EXCLUDE_FILE (*crtend.*) .ctors))
    KEEP (*(SORT(.ctors.*)))
    KEEP (*(.ctors))
    __init_array_end = ABSOLUTE(.);
    KEEP (*crtbegin.*(.dtors))
    KEEP (*(EXCLUDE_FILE (*crtend.*) .dtors))
    KEEP (*(SORT(.dtors.*)))
    KEEP (*(.dtors))
    /*  C++ exception handlers table:  */
    __XT_EXCEPTION_DESCS_ = ABSOLUTE(.);
    *(.xt_except_desc)
    *(.gnu.linkonce.h.*)
    __XT_EXCEPTION_DESCS_END__ = ABSOLUTE(.);
    *(.xt_except_desc_end)
    *(.dynamic)
    *(.gnu.version_d)
    _rodata_end = ABSOLUTE(.);
    /* Literals are also RO data. */
    _lit4_start = ABSOLUTE(.);
    *(*.lit4)
    *(.lit4.*)
    *(.gnu.linkonce.lit4.*)
    _lit4_end = ABSOLUTE(.);
    . = ALIGN(4);
    _thread_local_start = ABSOLUTE(.);
    *(.tdata)
    *(.tdata.*)
    *(.tbss)
    *(.tbss.*)
    _thread_local_end = ABSOLUTE(.);
    . = ALIGN(4);
  } >drom0_0_seg

  .flash.text :
  {
    _stext = .;
    _text_start = ABSOLUTE(.);
    *(.literal .text .literal.* .text.* .stub .gnu.warning .gnu.linkonce.literal.* .gnu.linkonce.t.*.literal .gnu.linkonce.t.*)
    *(.irom0.text) /* catch stray ICACHE_RODATA_ATTR */
    *(.fini.literal)
    *(.fini)
    *(.gnu.version)
    _text_end = ABSOLUTE(.);
    _etext = .;

    /* Similar to _iram_start, this symbol goes here so it is
       resolved by addr2line in preference to the first symbol in
       the flash.text segment.
    */
    _flash_cache_start = ABSOLUTE(0);
  } >iram0_2_seg
}<|MERGE_RESOLUTION|>--- conflicted
+++ resolved
@@ -10,13 +10,8 @@
   {
     . = ALIGN(4);
     *(.rtc.literal .rtc.text)
-<<<<<<< HEAD
     *rtc_wake_stub*.*(.literal .text .literal.* .text.*)
-  } >rtc_iram_seg
-=======
-    *rtc_wake_stub*.o(.literal .text .literal.* .text.*)
   } > rtc_iram_seg
->>>>>>> 53509c7b
 
   /* RTC slow memory holds RTC wake stub
      data/rodata, including from any source file
