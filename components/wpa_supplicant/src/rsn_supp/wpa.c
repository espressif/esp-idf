/*
 * WPA Supplicant - WPA state machine and EAPOL-Key processing
 * Copyright (c) 2003-2010, Jouni Malinen <j@w1.fi>
 *
 * This program is free software; you can redistribute it and/or modify
 * it under the terms of the GNU General Public License version 2 as
 * published by the Free Software Foundation.
 *
 * Alternatively, this software may be distributed under the terms of BSD
 * license.
 *
 * See README and COPYING for more details.
 */

#include "utils/includes.h"

#include "utils/common.h"
#include "utils/eloop.h"
#include "rsn_supp/wpa.h"
#include "rsn_supp/pmksa_cache.h"
#include "rsn_supp/wpa_i.h"
#include "common/eapol_common.h"
#include "common/ieee802_11_defs.h"
#include "rsn_supp/wpa_ie.h"
#include "esp_wpas_glue.h"
#include "esp_wifi_driver.h"

#include "crypto/crypto.h"
#include "crypto/sha1.h"
#include "crypto/aes_wrap.h"
#include "crypto/ccmp.h"
#include "crypto/sha256.h"
#include "esp_rom_sys.h"
#include "common/bss.h"
#include "esp_common_i.h"
#include "esp_owe_i.h"
#include "common/sae.h"
#include "esp_eap_client_i.h"

/**
 * eapol_sm_notify_eap_success - Notification of external EAP success trigger
 * @sm: Pointer to EAPOL state machine allocated with eapol_sm_init()
 * @success: %TRUE = set success, %FALSE = clear success
 *
 * Notify the EAPOL state machine that external event has forced EAP state to
 * success (success = %TRUE). This can be cleared by setting success = %FALSE.
 *
 * This function is called to update EAP state when WPA-PSK key handshake has
 * been completed successfully since WPA-PSK does not use EAP state machine.
 */

#define WPA_4_4_HANDSHAKE_BIT   (1<<13)
#define WPA_GROUP_HANDSHAKE_BIT (1<<14)
struct wpa_sm gWpaSm;
/* fix buf for tx for now */
#define WPA_TX_MSG_BUFF_MAXLEN 200
#define MIN_DH_LEN(len) (len < 4)

#define ASSOC_IE_LEN 24 + 2 + PMKID_LEN + RSN_SELECTOR_LEN
#define MAX_EAPOL_RETRIES 3
u8 assoc_ie_buf[ASSOC_IE_LEN+2];

void set_assoc_ie(u8 * assoc_buf);

static int wpa_sm_get_key(uint8_t *ifx, int *alg, u8 *addr, int *key_idx, u8 *key, size_t key_len, enum key_flag key_flag);

void wpa_set_passphrase(char * passphrase, u8 *ssid, size_t ssid_len);

void wpa_sm_set_pmk_from_pmksa(struct wpa_sm *sm);
static bool wpa_supplicant_gtk_in_use(struct wpa_sm *sm, struct wpa_gtk_data *gd);
void wpa_supplicant_stop_countermeasures(void *data, void *user_ctx);
static inline enum wpa_states   wpa_sm_get_state(struct wpa_sm *sm)
{
    return sm->wpa_state;;
}

static inline void   wpa_sm_cancel_auth_timeout(struct wpa_sm *sm)
{

}

void   eapol_sm_notify_eap_success(Boolean success)
{

}

wifi_cipher_type_t cipher_type_map_supp_to_public(unsigned wpa_cipher)
{
    switch (wpa_cipher) {
    case WPA_CIPHER_NONE:
        return WIFI_CIPHER_TYPE_NONE;

    case WPA_CIPHER_WEP40:
        return WIFI_CIPHER_TYPE_WEP40;

    case WPA_CIPHER_WEP104:
        return WIFI_CIPHER_TYPE_WEP104;

    case WPA_CIPHER_TKIP:
        return WIFI_CIPHER_TYPE_TKIP;

    case WPA_CIPHER_CCMP:
        return WIFI_CIPHER_TYPE_CCMP;

    case WPA_CIPHER_CCMP|WPA_CIPHER_TKIP:
        return WIFI_CIPHER_TYPE_TKIP_CCMP;

    case WPA_CIPHER_AES_128_CMAC:
        return WIFI_CIPHER_TYPE_AES_CMAC128;

    case WPA_CIPHER_SMS4:
        return WIFI_CIPHER_TYPE_SMS4;

    case WPA_CIPHER_GCMP:
        return WIFI_CIPHER_TYPE_GCMP;

    case WPA_CIPHER_GCMP_256:
        return WIFI_CIPHER_TYPE_GCMP256;

    default:
        return WIFI_CIPHER_TYPE_UNKNOWN;
    }
}

unsigned cipher_type_map_public_to_supp(wifi_cipher_type_t cipher)
{
    switch (cipher) {
    case WIFI_CIPHER_TYPE_NONE:
        return WPA_CIPHER_NONE;

    case WIFI_CIPHER_TYPE_WEP40:
        return WPA_CIPHER_WEP40;

    case WIFI_CIPHER_TYPE_WEP104:
        return WPA_CIPHER_WEP104;

    case WIFI_CIPHER_TYPE_TKIP:
        return WPA_CIPHER_TKIP;

    case WIFI_CIPHER_TYPE_CCMP:
        return WPA_CIPHER_CCMP;

#ifdef CONFIG_GCMP
    case WIFI_CIPHER_TYPE_GCMP:
        return WPA_CIPHER_GCMP;

    case WIFI_CIPHER_TYPE_GCMP256:
        return WPA_CIPHER_GCMP_256;
#endif

    case WIFI_CIPHER_TYPE_TKIP_CCMP:
        return WPA_CIPHER_CCMP|WPA_CIPHER_TKIP;

    case WIFI_CIPHER_TYPE_AES_CMAC128:
        return WPA_CIPHER_AES_128_CMAC;

#ifdef CONFIG_GMAC
    case WIFI_CIPHER_TYPE_AES_GMAC128:
        return WPA_CIPHER_BIP_GMAC_128;

    case WIFI_CIPHER_TYPE_AES_GMAC256:
        return WPA_CIPHER_BIP_GMAC_256;
#endif

    case WIFI_CIPHER_TYPE_SMS4:
        return WPA_CIPHER_SMS4;

    default:
        return WPA_CIPHER_NONE;
    }
}

#ifdef CONFIG_ESP_WIFI_ENTERPRISE_SUPPORT
static bool is_wpa2_enterprise_connection(void)
{
    uint8_t authmode;

    if (esp_wifi_sta_prof_is_wpa2_internal()) {
        authmode = esp_wifi_sta_get_prof_authmode_internal();
        if ((authmode == WPA2_AUTH_ENT) ||
            (authmode == WPA2_AUTH_ENT_SHA256) ||
            (authmode == WPA2_AUTH_ENT_SHA384_SUITE_B)) {
            return true;
        }
    }

    return false;
}
#endif

/**
 * get_bssid - Get the current BSSID
 * @priv: private driver interface data
 * @bssid: buffer for BSSID (ETH_ALEN = 6 bytes)
 *
 * Returns: 0 on success, -1 on failure
 *
 * Query kernel driver for the current BSSID and copy it to bssid.
 * Setting bssid to 00:00:00:00:00:00 is recommended if the STA is not
 * associated.
 */
static inline int   wpa_sm_get_bssid(struct wpa_sm *sm, u8 *bssid)
{
    memcpy(bssid, sm->bssid, ETH_ALEN);
    return 0;
}

 /*
 * wpa_sm_ether_send - Send Ethernet frame
 * @wpa_s: Pointer to wpa_supplicant data
 * @dest: Destination MAC address
 * @proto: Ethertype in host byte order
 * @buf: Frame payload starting from IEEE 802.1X header
 * @len: Frame payload length
 * Returns: >=0 on success, <0 on failure
 */
static inline int wpa_sm_ether_send(struct wpa_sm *sm, const u8 *dest, u16 proto,
                                    const u8 *data, size_t data_len)
{
    return wpa_ether_send(sm, dest, proto, data, data_len);
}

/**
 * wpa_eapol_key_send - Send WPA/RSN EAPOL-Key message
 * @sm: Pointer to WPA state machine data from wpa_sm_init()
 * @kck: Key Confirmation Key (KCK, part of PTK)
 * @kck_len: KCK length in octets
 * @ver: Version field from Key Info
 * @dest: Destination address for the frame
 * @proto: Ethertype (usually ETH_P_EAPOL)
 * @msg: EAPOL-Key message
 * @msg_len: Length of message
 * @key_mic: Pointer to the buffer to which the EAPOL-Key MIC is written
 */
void wpa_eapol_key_send(struct wpa_sm *sm, const u8 *kck, size_t kck_len,
                        int ver, const u8 *dest, u16 proto,
                        u8 *msg, size_t msg_len, u8 *key_mic)
{
    if (is_zero_ether_addr(dest) && is_zero_ether_addr(sm->bssid)) {
        /*
         * Association event was not yet received; try to fetch
         * BSSID from the driver.
         */
        if (wpa_sm_get_bssid(sm, sm->bssid) < 0) {
            wpa_printf(MSG_DEBUG, "WPA: Failed to read BSSID for "
                   "EAPOL-Key destination address");
        } else {
            dest = sm->bssid;
            wpa_printf(MSG_DEBUG, "WPA: Use BSSID (" MACSTR
                   ") as the destination for EAPOL-Key",
                   MAC2STR(dest));
        }
    }
    if (key_mic &&
        wpa_eapol_key_mic(kck, kck_len, sm->key_mgmt, ver, msg, msg_len,
                  key_mic)) {
        wpa_msg(NULL, MSG_ERROR,
            "WPA: Failed to generate EAPOL-Key version %d key_mgmt 0x%x MIC",
            ver, sm->key_mgmt);
        goto out;
    }
    wpa_hexdump_key(MSG_DEBUG, "WPA: KCK", kck, kck_len);
    wpa_hexdump(MSG_DEBUG, "WPA: Derived Key MIC", key_mic, wpa_mic_len(sm->key_mgmt));
    wpa_hexdump(MSG_MSGDUMP, "WPA: TX EAPOL-Key", msg, msg_len);
    wpa_sm_ether_send(sm, dest, proto, msg, msg_len);
out:
    return;
}

/**
 * wpa_sm_key_request - Send EAPOL-Key Request
 * @sm: Pointer to WPA state machine data from wpa_sm_init()
 * @error: Indicate whether this is an Michael MIC error report
 * @pairwise: 1 = error report for pairwise packet, 0 = for group packet
 *
 * Send an EAPOL-Key Request to the current authenticator. This function is
 * used to request rekeying and it is usually called when a local Michael MIC
 * failure is detected.
 */
static void wpa_sm_key_request(struct wpa_sm *sm, int error, int pairwise)
{
    size_t mic_len, hdrlen, rlen;
    struct wpa_eapol_key *reply;
    struct wpa_eapol_key_192 *reply192;
    int key_info, ver;
    u8 bssid[ETH_ALEN], *rbuf, *key_mic;

    if (sm->key_mgmt == WPA_KEY_MGMT_OSEN || wpa_key_mgmt_suite_b(sm->key_mgmt))
        ver = WPA_KEY_INFO_TYPE_AKM_DEFINED;
    else if (wpa_key_mgmt_ft(sm->key_mgmt) || wpa_key_mgmt_sha256(sm->key_mgmt))
        ver = WPA_KEY_INFO_TYPE_AES_128_CMAC;
    else if (sm->pairwise_cipher != WPA_CIPHER_TKIP)
        ver = WPA_KEY_INFO_TYPE_HMAC_SHA1_AES;
    else if (sm->key_mgmt == WPA_KEY_MGMT_SAE || sm->key_mgmt == WPA_KEY_MGMT_OWE)
        ver = 0;
    else
        ver = WPA_KEY_INFO_TYPE_HMAC_MD5_RC4;

    if (wpa_sm_get_bssid(sm, bssid) < 0) {
        wpa_printf(MSG_DEBUG, "Failed to read BSSID for EAPOL-Key "
               "request");
        return;
    }

    mic_len = wpa_mic_len(sm->key_mgmt);
    hdrlen = mic_len == 24 ? sizeof(*reply192) : sizeof(*reply);
    rbuf = wpa_sm_alloc_eapol(sm, IEEE802_1X_TYPE_EAPOL_KEY, NULL,
                  hdrlen, &rlen, (void *) &reply);
    if (rbuf == NULL)
        return;

    reply192 = (struct wpa_eapol_key_192 *) reply;

    reply->type = sm->proto == WPA_PROTO_RSN ?
        EAPOL_KEY_TYPE_RSN : EAPOL_KEY_TYPE_WPA;
    key_info = WPA_KEY_INFO_REQUEST | ver;
    if (sm->ptk_set)
        key_info |= WPA_KEY_INFO_SECURE;
    if (sm->ptk_set && mic_len)
        key_info |= WPA_KEY_INFO_MIC;
    if (error)
        key_info |= WPA_KEY_INFO_ERROR;
    if (pairwise)
        key_info |= WPA_KEY_INFO_KEY_TYPE;

    WPA_PUT_BE16(reply->key_info, key_info);
    WPA_PUT_BE16(reply->key_length, 0);

    os_memcpy(reply->replay_counter, sm->request_counter,
          WPA_REPLAY_COUNTER_LEN);
    inc_byte_array(sm->request_counter, WPA_REPLAY_COUNTER_LEN);
    if (mic_len == 24)
        WPA_PUT_BE16(reply192->key_data_length, 0);
    else
        WPA_PUT_BE16(reply->key_data_length, 0);

    if (!(key_info & WPA_KEY_INFO_MIC))
        key_mic = NULL;
    else
        key_mic = reply192->key_mic; /* same offset in reply */


    wpa_printf(MSG_DEBUG, "WPA: Sending EAPOL-Key Request (error=%d "
           "pairwise=%d ptk_set=%d len=%lu)",
           error, pairwise, sm->ptk_set, (unsigned long) rlen);
    wpa_eapol_key_send(sm, sm->ptk.kck, sm->ptk.kck_len, ver, bssid,
                       ETH_P_EAPOL, rbuf, rlen, key_mic);
    wpa_sm_free_eapol(rbuf);
}

static void wpa_sm_pmksa_free_cb(struct rsn_pmksa_cache_entry *entry,
        void *ctx, enum pmksa_free_reason reason)
{
    struct wpa_sm *sm = ctx;
    int deauth = 0;

    wpa_printf( MSG_DEBUG, "RSN: PMKSA cache entry free_cb: "
            MACSTR " reason=%d", MAC2STR(entry->aa), reason);

    if (sm->cur_pmksa == entry) {
        wpa_printf( MSG_DEBUG,
                "RSN: %s current PMKSA entry",
                reason == PMKSA_REPLACE ? "replaced" : "removed");
        pmksa_cache_clear_current(sm);

        /*
         * If an entry is simply being replaced, there's no need to
         * deauthenticate because it will be immediately re-added.
         * This happens when EAP authentication is completed again
         * (reauth or failed PMKSA caching attempt).
         * */
        if (reason != PMKSA_REPLACE)
            deauth = 1;
    }

    if (reason == PMKSA_EXPIRE &&
            (sm->pmk_len == entry->pmk_len &&
             os_memcmp(sm->pmk, entry->pmk, sm->pmk_len) == 0)) {
        wpa_printf( MSG_DEBUG,
                "RSN: deauthenticating due to expired PMK");
        pmksa_cache_clear_current(sm);
        deauth = 1;
    }

    if (deauth) {
        os_memset(sm->pmk, 0, sizeof(sm->pmk));
        wpa_sm_deauthenticate(sm, WLAN_REASON_UNSPECIFIED);
    }
}




static int wpa_supplicant_get_pmk(struct wpa_sm *sm,
        const unsigned char *src_addr,
        const u8 *pmkid)
{
    int abort_cached = 0;

    if (pmkid && !sm->cur_pmksa) {
        /* When using drivers that generate RSN IE, wpa_supplicant may
         * not have enough time to get the association information
         * event before receiving this 1/4 message, so try to find a
         * matching PMKSA cache entry here. */
        sm->cur_pmksa = pmksa_cache_get(sm->pmksa, src_addr, pmkid,
                NULL);
        if (sm->cur_pmksa) {
            wpa_printf(MSG_DEBUG,
                    "RSN: found matching PMKID from PMKSA cache");
        } else {
            wpa_printf( MSG_DEBUG,
                    "RSN: no matching PMKID found");
            abort_cached = 1;
        }
    }

    if (pmkid && sm->cur_pmksa &&
            os_memcmp_const(pmkid, sm->cur_pmksa->pmkid, PMKID_LEN) == 0) {

        wpa_hexdump(MSG_DEBUG, "RSN: matched PMKID", pmkid, PMKID_LEN);
        wpa_sm_set_pmk_from_pmksa(sm);
        wpa_hexdump_key(MSG_DEBUG, "RSN: PMK from PMKSA cache",
                sm->pmk, sm->pmk_len);
        //eapol_sm_notify_cached(sm->eapol);
#ifdef CONFIG_IEEE80211R
        sm->xxkey_len = 0;
#endif /* CONFIG_IEEE80211R */
    } else if (wpa_key_mgmt_wpa_ieee8021x(sm->key_mgmt)) {
        int res = 0, pmk_len;
        /* For ESP_SUPPLICANT this is already set using wpa_set_pmk*/
        //res = eapol_sm_get_key(sm->eapol, sm->pmk, PMK_LEN);
        if (wpa_key_mgmt_sha384(sm->key_mgmt))
            pmk_len = PMK_LEN_SUITE_B_192;
        else
            pmk_len = PMK_LEN;

        if(!sm->pmk_len) {
            res = -1;
        }

        if (res == 0) {
            struct rsn_pmksa_cache_entry *sa = NULL;
            wpa_hexdump_key(MSG_DEBUG, "WPA: PMK from EAPOL state "
                    "machines", sm->pmk, pmk_len);
            sm->pmk_len = pmk_len;
            //wpa_supplicant_key_mgmt_set_pmk(sm);
            if (sm->proto == WPA_PROTO_RSN &&
                    !wpa_key_mgmt_suite_b(sm->key_mgmt) &&
                    !wpa_key_mgmt_ft(sm->key_mgmt)) {
                sa = pmksa_cache_add(sm->pmksa, sm->pmk, pmk_len,
                                     NULL, NULL, 0, src_addr, sm->own_addr,
                                     sm->network_ctx, sm->key_mgmt);
            }
            if (!sm->cur_pmksa && pmkid &&
                pmksa_cache_get(sm->pmksa, src_addr, pmkid, NULL))
            {
                wpa_printf( MSG_DEBUG,
                    "RSN: the new PMK matches with the "
                    "PMKID");
                abort_cached = 0;
            } else if (sa && !sm->cur_pmksa && pmkid) {
                /*
                 * It looks like the authentication server
                 * derived mismatching MSK. This should not
                 * really happen, but bugs happen.. There is not
                 * much we can do here without knowing what
                 * exactly caused the server to misbehave.
                 */
                wpa_printf( MSG_INFO,
                    "RSN: PMKID mismatch - authentication server may have derived different MSK?!");
                return -1;
            }

            if (!sm->cur_pmksa)
                sm->cur_pmksa = sa;
        } else {
            wpa_printf( MSG_WARNING,
                "WPA: Failed to get master session key from "
                "EAPOL state machines - key handshake "
                "aborted");
            if (sm->cur_pmksa) {
                wpa_printf( MSG_DEBUG,
                    "RSN: Cancelled PMKSA caching "
                    "attempt");
                sm->cur_pmksa = NULL;
                abort_cached = 1;
            } else if (!abort_cached) {
                return -1;
            }
        }
    }

    if (abort_cached && wpa_key_mgmt_wpa_ieee8021x(sm->key_mgmt) &&
        !wpa_key_mgmt_suite_b(sm->key_mgmt) &&
        !wpa_key_mgmt_ft(sm->key_mgmt) && sm->key_mgmt != WPA_KEY_MGMT_OSEN)
    {
        /* Send EAPOL-Start to trigger full EAP authentication. */
        u8 *buf;
        size_t buflen;

        wpa_printf( MSG_DEBUG,
            "RSN: no PMKSA entry found - trigger "
            "full EAP authentication");
        buf = wpa_sm_alloc_eapol(sm, IEEE802_1X_TYPE_EAPOL_START,
                     NULL, 0, &buflen, NULL);
        if (buf) {
            wpa_sm_ether_send(sm, sm->bssid, ETH_P_EAPOL,
                      buf, buflen);
            wpa_sm_free_eapol(buf);
            return -2;
        }

        return -1;
    }

    return 0;
}


/**
 * wpa_supplicant_send_2_of_4 - Send message 2 of WPA/RSN 4-Way Handshake
 * @sm: Pointer to WPA state machine data from wpa_sm_init()
 * @dst: Destination address for the frame
 * @key: Pointer to the EAPOL-Key frame header
 * @ver: Version bits from EAPOL-Key Key Info
 * @nonce: Nonce value for the EAPOL-Key frame
 * @wpa_ie: WPA/RSN IE
 * @wpa_ie_len: Length of the WPA/RSN IE
 * @ptk: PTK to use for keyed hash and encryption
 * Returns: 0 on success, -1 on failure
 */
int   wpa_supplicant_send_2_of_4(struct wpa_sm *sm, const unsigned char *dst,
                   const struct wpa_eapol_key *key,
                   int ver, const u8 *nonce,
                   const u8 *wpa_ie, size_t wpa_ie_len,
                   struct wpa_ptk *ptk)
{
    size_t mic_len, hdrlen, rlen;
    struct wpa_eapol_key *reply;
    struct wpa_eapol_key_192 *reply192;
    u8 *rsn_ie_buf = NULL;
    u8 *rbuf, *key_mic;

    if (wpa_ie == NULL) {
        wpa_printf(MSG_ERROR, "WPA: No wpa_ie set - cannot "
               "generate msg 2/4");
        return -1;
    }

#ifdef CONFIG_IEEE80211R
    if (wpa_key_mgmt_ft(sm->key_mgmt)) {
        int res;

        wpa_hexdump(MSG_DEBUG, "WPA: WPA IE before FT processing",
                    wpa_ie, wpa_ie_len);
        /*
         * Add PMKR1Name into RSN IE (PMKID-List) and add MDIE and
         * FTIE from (Re)Association Response.
         */
        rsn_ie_buf = os_malloc(wpa_ie_len + 2 + 2 + PMKID_LEN +
                               sm->assoc_resp_ies_len);
        if (rsn_ie_buf == NULL)
                return -1;
        os_memcpy(rsn_ie_buf, wpa_ie, wpa_ie_len);
        res = wpa_insert_pmkid(rsn_ie_buf, &wpa_ie_len,
                               sm->pmk_r1_name);
        if (res < 0) {
            os_free(rsn_ie_buf);
            return -1;
        }
        wpa_hexdump(MSG_DEBUG,
                    "WPA: WPA IE after PMKID[PMKR1Name] addition into RSNE",
                    rsn_ie_buf, wpa_ie_len);

        if (sm->assoc_resp_ies) {
            wpa_hexdump(MSG_DEBUG, "WPA: Add assoc_resp_ies",
                        sm->assoc_resp_ies,
                        sm->assoc_resp_ies_len);
            os_memcpy(rsn_ie_buf + wpa_ie_len, sm->assoc_resp_ies,
                      sm->assoc_resp_ies_len);
            wpa_ie_len += sm->assoc_resp_ies_len;
        }

        wpa_ie = rsn_ie_buf;
    }
#endif /* CONFIG_IEEE80211R */
    wpa_hexdump(MSG_MSGDUMP, "WPA: WPA IE for msg 2/4\n", wpa_ie, wpa_ie_len);

    mic_len = wpa_mic_len(sm->key_mgmt);
    hdrlen = mic_len == 24 ? sizeof(*reply192) : sizeof(*reply);
    rbuf = wpa_sm_alloc_eapol(sm, IEEE802_1X_TYPE_EAPOL_KEY,
                  NULL, hdrlen + wpa_ie_len,
                  &rlen, (void *) &reply);
    if (rbuf == NULL) {
        os_free(rsn_ie_buf);
        return -1;
    }
    reply192 = (struct wpa_eapol_key_192 *) reply;

    reply->type = sm->proto == WPA_PROTO_RSN ?
        EAPOL_KEY_TYPE_RSN : EAPOL_KEY_TYPE_WPA;
    WPA_PUT_BE16(reply->key_info,
             ver | WPA_KEY_INFO_KEY_TYPE | WPA_KEY_INFO_MIC);
    if (sm->proto == WPA_PROTO_RSN)
        WPA_PUT_BE16(reply->key_length, 0);
    else
        memcpy(reply->key_length, key->key_length, 2);

    memcpy(reply->replay_counter, key->replay_counter,
          WPA_REPLAY_COUNTER_LEN);

    key_mic = reply192->key_mic; /* same offset for reply and reply192 */
    if (mic_len == 24) {
        WPA_PUT_BE16(reply192->key_data_length, wpa_ie_len);
        os_memcpy(reply192 + 1, wpa_ie, wpa_ie_len);
    } else {
        WPA_PUT_BE16(reply->key_data_length, wpa_ie_len);
        os_memcpy(reply + 1, wpa_ie, wpa_ie_len);
    }

    os_free(rsn_ie_buf);
    os_memcpy(reply->key_nonce, nonce, WPA_NONCE_LEN);

    wpa_printf(MSG_DEBUG, "WPA Send EAPOL-Key 2/4");

    wpa_eapol_key_send(sm, ptk->kck, ptk->kck_len, ver, dst, ETH_P_EAPOL,
               rbuf, rlen, key_mic);
    wpa_sm_free_eapol(rbuf);

    return 0;
}

static int wpa_derive_ptk(struct wpa_sm *sm, const unsigned char *src_addr,
              const struct wpa_eapol_key *key, struct wpa_ptk *ptk)
{
#ifdef CONFIG_IEEE80211R
    if (wpa_key_mgmt_ft(sm->key_mgmt))
        return wpa_derive_ptk_ft(sm, src_addr, key, ptk);
#endif /* CONFIG_IEEE80211R */
    return wpa_pmk_to_ptk(sm->pmk, sm->pmk_len, "Pairwise key expansion",
                  sm->own_addr, sm->bssid, sm->snonce,
                  key->key_nonce, ptk, sm->key_mgmt,
                  sm->pairwise_cipher);
}

void wpa_supplicant_process_1_of_4(struct wpa_sm *sm,
                      const unsigned char *src_addr,
                      const struct wpa_eapol_key *key,
                      u16 ver, const u8 *key_data,
                      size_t key_data_len)
{
    struct wpa_eapol_ie_parse ie;
    struct wpa_ptk *ptk;
    int res;
    u8 *kde, *kde_buf = NULL;
    size_t kde_len;

<<<<<<< HEAD
    #ifdef CONFIG_ESP_WIFI_ENTERPRISE_SUPPORT
=======
#ifdef CONFIG_ESP_WIFI_ENTERPRISE_SUPPORT
>>>>>>> 5c61c893
    if (is_wpa2_enterprise_connection()) {
        wpa2_ent_eap_state_t state = eap_client_get_eap_state();
        if (state == WPA2_ENT_EAP_STATE_IN_PROGRESS) {
            wpa_printf(MSG_INFO, "EAP Success has not been processed yet."
               " Drop EAPOL message.");
            return;
        }
    }
<<<<<<< HEAD
    #endif /* CONFIG_ESP_WIFI_ENTERPRISE_SUPPORT */
=======
#endif

>>>>>>> 5c61c893
    wpa_sm_set_state(WPA_FIRST_HALF_4WAY_HANDSHAKE);

    wpa_printf(MSG_DEBUG, "WPA 1/4-Way Handshake");

    memset(&ie, 0, sizeof(ie));

    if (sm->proto == WPA_PROTO_RSN) {
        /* RSN: msg 1/4 should contain PMKID for the selected PMK */
        wpa_hexdump(MSG_DEBUG, "RSN: msg 1/4 key data",
                key_data, key_data_len);
        if (wpa_supplicant_parse_ies(key_data, key_data_len, &ie) < 0)
            goto failed;
        if (ie.pmkid) {
            wpa_hexdump(MSG_DEBUG, "RSN: PMKID from "
                    "Authenticator", ie.pmkid, PMKID_LEN);
        }
    }
    res = wpa_supplicant_get_pmk(sm, src_addr, ie.pmkid);

    if (res == -2) {
         wpa_printf(MSG_DEBUG, "RSN: Do not reply to msg 1/4 - "
               "requesting full EAP authentication");
        return;
    }
    if (res)
        goto failed;

#ifdef CONFIG_ESP_WIFI_ENTERPRISE_SUPPORT
    if (is_wpa2_enterprise_connection()) {
        pmksa_cache_set_current(sm, NULL, sm->bssid, 0, 0);
    }
#endif

    if (sm->renew_snonce) {
        if (os_get_random(sm->snonce, WPA_NONCE_LEN)) {
            wpa_printf(MSG_DEBUG, "WPA: Failed to get random data for SNonce");
            goto failed;
        }

        sm->renew_snonce = 0;
        wpa_hexdump(MSG_DEBUG, "WPA: Renewed SNonce",
                sm->snonce, WPA_NONCE_LEN);
    }

    /* Calculate PTK which will be stored as a temporary PTK until it has
     * been verified when processing message 3/4. */
    ptk = &sm->tptk;
    wpa_derive_ptk(sm, src_addr, key, ptk);
    /* Supplicant: swap tx/rx Mic keys */
    sm->tptk_set = 1;
    sm->ptk_set = 0;
    sm->key_install = true;
    kde = sm->assoc_wpa_ie;
    kde_len = sm->assoc_wpa_ie_len;
    kde_buf = os_malloc(kde_len +
                sm->assoc_rsnxe_len);
    if (!kde_buf)
        goto failed;
    os_memcpy(kde_buf, kde, kde_len);
    kde = kde_buf;

    if (sm->assoc_rsnxe && sm->assoc_rsnxe_len) {
        os_memcpy(kde + kde_len, sm->assoc_rsnxe, sm->assoc_rsnxe_len);
        kde_len += sm->assoc_rsnxe_len;
    }

    if (wpa_supplicant_send_2_of_4(sm, sm->bssid, key, ver, sm->snonce,
                       kde, kde_len, ptk))
        goto failed;

    os_free(kde_buf);
    memcpy(sm->anonce, key->key_nonce, WPA_NONCE_LEN);
    return;

failed:
    os_free(kde_buf);
    wpa_sm_deauthenticate(sm, WLAN_REASON_UNSPECIFIED);
}

static void wpa_sm_rekey_ptk(void *eloop_ctx, void *timeout_ctx)
{
    struct wpa_sm *sm = eloop_ctx;

    wpa_printf(MSG_DEBUG, "WPA: Request PTK rekeying");
    wpa_sm_key_request(sm, 0, 1);
}


static int wpa_supplicant_install_ptk(struct wpa_sm *sm, enum key_flag key_flag)
{
    int keylen;
    enum wpa_alg alg;

    if (sm->ptk.installed) {
        wpa_printf(MSG_DEBUG, "WPA: Do not re-install same PTK to the driver");
        return 0;
    }
    wpa_printf(MSG_DEBUG, "WPA: Installing PTK to the driver.");

    if (sm->pairwise_cipher == WPA_CIPHER_NONE) {
        wpa_printf(MSG_DEBUG, "WPA: Pairwise Cipher Suite: NONE - do not use pairwise keys");
        return 0;
    }

    if (!wpa_cipher_valid_pairwise(sm->pairwise_cipher)) {
        wpa_printf(MSG_DEBUG, "WPA: Unsupported pairwise cipher %d", sm->pairwise_cipher);
        return -1;
    }

    alg = wpa_cipher_to_alg(sm->pairwise_cipher);
    keylen = wpa_cipher_key_len(sm->pairwise_cipher);

    if (alg == WIFI_WPA_ALG_NONE) {
        wpa_printf(MSG_DEBUG, "WPA: Pairwise Cipher Suite: "
               "NONE - do not use pairwise keys");
        return 0;
    }
    if (wpa_sm_set_key(&(sm->install_ptk), alg, sm->bssid, 0, 1, (sm->install_ptk).seq, WPA_KEY_RSC_LEN,
                       sm->ptk.tk, keylen, KEY_FLAG_PAIRWISE | key_flag) < 0) {
        wpa_printf(MSG_DEBUG, "WPA: Failed to set PTK to the "
               "driver (alg=%d keylen=%d bssid=" MACSTR ")",
               alg, keylen, MAC2STR(sm->bssid));
        return -1;
    }

    sm->ptk.installed = 1;

    if (sm->wpa_ptk_rekey) {
        eloop_cancel_timeout(wpa_sm_rekey_ptk, sm, NULL);
        eloop_register_timeout(sm->wpa_ptk_rekey, 0, wpa_sm_rekey_ptk,
                       sm, NULL);
    }

    return 0;
}

static int wpa_supplicant_check_group_cipher(struct wpa_sm *sm,
                         int group_cipher,
                         int keylen, int maxkeylen,
                         int *key_rsc_len,
                         enum wpa_alg *alg)
{
    int klen;

    *alg = wpa_cipher_to_alg(group_cipher);
    if (*alg == WIFI_WPA_ALG_NONE) {
            wpa_printf(MSG_WARNING,
                    "WPA: Unsupported Group Cipher %d",
                    group_cipher);
            return -1;
    }
    *key_rsc_len = 6;

    klen = wpa_cipher_key_len(group_cipher);
    if (keylen != klen || maxkeylen < klen) {
            wpa_printf(MSG_WARNING,
                    "WPA: Unsupported %s Group Cipher key length %d (%d)",
                    wpa_cipher_txt(group_cipher), keylen, maxkeylen);
            return -1;
    }
    return 0;
}

void   wpa_supplicant_key_neg_complete(struct wpa_sm *sm,
                        const u8 *addr, int secure)
{
    wpa_printf(MSG_DEBUG, "WPA: Key negotiation completed with "
          MACSTR " [PTK=%s GTK=%s]\n", MAC2STR(addr),
          wpa_cipher_txt(sm->pairwise_cipher),
          wpa_cipher_txt(sm->group_cipher));
    wpa_sm_cancel_auth_timeout(sm);
    wpa_sm_set_state(WPA_COMPLETED);

    wpa_neg_complete();
    sm->eapol1_count = 0;
    sm->use_ext_key_id = 0;

    if (secure) {
        wpa_sm_mlme_setprotection(
            sm, addr, MLME_SETPROTECTION_PROTECT_TYPE_RX_TX,
            MLME_SETPROTECTION_KEY_TYPE_PAIRWISE);

        if (wpa_key_mgmt_wpa_psk(sm->key_mgmt) || sm->key_mgmt == WPA_KEY_MGMT_OWE)
            eapol_sm_notify_eap_success(TRUE);
        /*
         * Start preauthentication after a short wait to avoid a
         * possible race condition between the data receive and key
         * configuration after the 4-Way Handshake. This increases the
         * likelyhood of the first preauth EAPOL-Start frame getting to
         * the target AP.
         */
    }
#ifdef CONFIG_IEEE80211R
    if (wpa_key_mgmt_ft(sm->key_mgmt)) {
        /* Prepare for the next transition */
        wpa_ft_prepare_auth_request(sm, NULL);
        sm->ft_protocol = 1;
    }
#endif /* CONFIG_IEEE80211R */
}

static int wpa_supplicant_install_gtk(struct wpa_sm *sm,
                      struct wpa_gtk_data *gd)
{
    u8 *_gtk = gd->gtk;
    u8 gtk_buf[32];
    u8 *key_rsc=(sm->install_gtk).seq;

    wpa_hexdump(MSG_DEBUG, "WPA: Group Key", gd->gtk, gd->gtk_len);

    /* Detect possible key reinstallation */
    if ((sm->gtk.gtk_len == (size_t) gd->gtk_len &&
            os_memcmp(sm->gtk.gtk, gd->gtk, sm->gtk.gtk_len) == 0) ||
            wpa_supplicant_gtk_in_use(sm, &(sm->gd))) {
            wpa_printf(MSG_DEBUG,
                    "WPA: Not reinstalling already in-use GTK to the driver (keyidx=%d tx=%d len=%d)",
                    gd->keyidx, gd->tx, gd->gtk_len);
            return 0;
    }
    wpa_printf(MSG_DEBUG, "WPA: Installing GTK to the driver "
           "(keyidx=%d tx=%d len=%d).", gd->keyidx, gd->tx,
           gd->gtk_len);

    wpa_hexdump(MSG_DEBUG, "WPA: RSC", key_rsc, gd->key_rsc_len);
    if (sm->group_cipher == WPA_CIPHER_TKIP) {
        /* Swap Tx/Rx keys for Michael MIC */
        memcpy(gtk_buf, gd->gtk, 16);
        memcpy(gtk_buf + 16, gd->gtk + 16, 8);
        memcpy(gtk_buf + 24, gd->gtk + 24, 8);
        _gtk = gtk_buf;
    }
    if (sm->pairwise_cipher == WPA_CIPHER_NONE) {
        if (wpa_sm_set_key(&(sm->install_gtk), gd->alg,
                   sm->bssid, //(u8 *) "\xff\xff\xff\xff\xff\xff",
                   gd->keyidx, 1, key_rsc, gd->key_rsc_len,
                   _gtk, gd->gtk_len, (KEY_FLAG_GROUP | KEY_FLAG_RX | KEY_FLAG_TX)) < 0) {
            wpa_printf(MSG_DEBUG, "WPA: Failed to set "
                   "GTK to the driver (Group only).");
            return -1;
        }
    } else if (wpa_sm_set_key(&(sm->install_gtk), gd->alg,
                  sm->bssid, //(u8 *) "\xff\xff\xff\xff\xff\xff",
                  gd->keyidx, gd->tx, key_rsc, gd->key_rsc_len,
                  _gtk, gd->gtk_len, KEY_FLAG_GROUP | KEY_FLAG_RX) < 0) {
        wpa_printf(MSG_DEBUG, "WPA: Failed to set GTK to "
               "the driver (alg=%d keylen=%d keyidx=%d)",
               gd->alg, gd->gtk_len, gd->keyidx);
        return -1;
    }
    sm->gtk.gtk_len = gd->gtk_len;
    os_memcpy(sm->gtk.gtk, gd->gtk, sm->gtk.gtk_len);

    return 0;
}

static bool wpa_supplicant_gtk_in_use(struct wpa_sm *sm, struct wpa_gtk_data *gd)
{
    u8 *_gtk = gd->gtk;
    u8 gtk_buf[32];
    u8 gtk_get[32] = {0};
    u8 ifx;
    int alg;
    u8 bssid[6];
    int keyidx = gd->keyidx;

    wpa_printf(MSG_DEBUG, "WPA: Judge GTK: (keyidx=%d len=%d).", gd->keyidx, gd->gtk_len);

    if (sm->group_cipher == WPA_CIPHER_TKIP) {
        /* Swap Tx/Rx keys for Michael MIC */
        memcpy(gtk_buf, gd->gtk, 16);
        memcpy(gtk_buf + 16, gd->gtk + 16, 8);
        memcpy(gtk_buf + 24, gd->gtk + 24, 8);
        _gtk = gtk_buf;
    }

    if (wpa_sm_get_key(&ifx, &alg, bssid, &keyidx, gtk_get, gd->gtk_len, KEY_FLAG_GROUP) == 0) {
        if (ifx == 0 && alg == gd->alg && memcmp(bssid, sm->bssid, ETH_ALEN) == 0 &&
                memcmp(_gtk, gtk_get, gd->gtk_len) == 0) {
            wpa_printf(MSG_DEBUG, "GTK %d is already in use, it may be an attack, ignore it.", gd->keyidx);
            return true;
        }
    }

    return false;
}

int wpa_supplicant_gtk_tx_bit_workaround(const struct wpa_sm *sm,
                        int tx)
{
    if (tx && sm->pairwise_cipher != WPA_CIPHER_NONE) {
        /* Ignore Tx bit for GTK if a pairwise key is used. One AP
         * seemed to set this bit (incorrectly, since Tx is only when
         * doing Group Key only APs) and without this workaround, the
         * data connection does not work because wpa_supplicant
         * configured non-zero keyidx to be used for unicast. */
        wpa_printf(MSG_DEBUG, "WPA: Tx bit set for GTK, but pairwise "
               "keys are used - ignore Tx bit");
        return 0;
    }
    return tx;
}

int wpa_supplicant_pairwise_gtk(struct wpa_sm *sm,
                       const u8 *gtk, size_t gtk_len,
                       int key_info)
{
    struct wpa_gtk_data *gd=&(sm->gd);

    /*
     * IEEE Std 802.11i-2004 - 8.5.2 EAPOL-Key frames - Figure 43x
     * GTK KDE format:
     * KeyID[bits 0-1], Tx [bit 2], Reserved [bits 3-7]
     * Reserved [bits 0-7]
     * GTK
     */

    memset(gd, 0, sizeof(struct wpa_gtk_data));
    wpa_hexdump(MSG_DEBUG, "RSN: received GTK in pairwise handshake",
            gtk, gtk_len);

    if (gtk_len < 2 || gtk_len - 2 > sizeof(gd->gtk))
        return -1;

    gd->keyidx = gtk[0] & 0x3;
    gd->tx = wpa_supplicant_gtk_tx_bit_workaround(sm,
                             !!(gtk[0] & BIT(2)));
    gtk += 2;
    gtk_len -= 2;

    memcpy(gd->gtk, gtk, gtk_len);
    gd->gtk_len = gtk_len;

    if (wpa_supplicant_check_group_cipher(sm, sm->group_cipher,
                          gtk_len, gtk_len,
                          &(gd->key_rsc_len), &(gd->alg))) {
        wpa_printf(MSG_DEBUG, "RSN: Failed to install GTK");
        return -1;
    }
    return 0;
}

#ifdef CONFIG_IEEE80211W
static int wpa_supplicant_install_igtk(struct wpa_sm *sm,
                      const wifi_wpa_igtk_t *igtk)
{
   size_t len = wpa_cipher_key_len(sm->mgmt_group_cipher);
   u16 keyidx = WPA_GET_LE16(igtk->keyid);

   /* Detect possible key reinstallation */
   if (sm->igtk.igtk_len == len &&
       os_memcmp(sm->igtk.igtk, igtk->igtk, sm->igtk.igtk_len) == 0) {
       wpa_printf(MSG_DEBUG,
           "WPA: Not reinstalling already in-use IGTK to the driver (keyidx=%d)",
           keyidx);
       return  0;
   }

   wpa_printf(MSG_DEBUG,
       "WPA: IGTK keyid %d pn %02x%02x%02x%02x%02x%02x",
       keyidx, MAC2STR(igtk->pn));
   wpa_hexdump_key(MSG_DEBUG, "WPA: IGTK", igtk->igtk, len);
   if (keyidx > 4095) {
       wpa_printf(MSG_WARNING,
           "WPA: Invalid IGTK KeyID %d", keyidx);
       return -1;
   }
   if (esp_wifi_set_igtk_internal(WIFI_IF_STA, igtk) < 0) {
       wpa_printf(MSG_WARNING,
           "WPA: Failed to configure IGTK to the driver");
           return -1;
   }

   sm->igtk.igtk_len = len;
   os_memcpy(sm->igtk.igtk, igtk->igtk, sm->igtk.igtk_len);

   return 0;
}
#endif /* CONFIG_IEEE80211W */

#ifdef DEBUG_PRINT
void wpa_report_ie_mismatch(struct wpa_sm *sm,
                   const char *reason, const u8 *src_addr,
                   const u8 *wpa_ie, size_t wpa_ie_len,
                   const u8 *rsn_ie, size_t rsn_ie_len)
#else
void wpa_report_ie_mismatch(struct wpa_sm *sm, const u8 *src_addr,
                   const u8 *wpa_ie, size_t wpa_ie_len,
                   const u8 *rsn_ie, size_t rsn_ie_len)
#endif
{
    wpa_printf(MSG_DEBUG, "WPA: %s (src=" MACSTR ")",
        reason, MAC2STR(src_addr));
    if (sm->ap_wpa_ie) {
        wpa_hexdump(MSG_INFO, "WPA: WPA IE in Beacon/ProbeResp",
                sm->ap_wpa_ie, sm->ap_wpa_ie_len);
    }
    if (wpa_ie) {
        if (!sm->ap_wpa_ie) {
            wpa_printf(MSG_DEBUG, "WPA: No WPA IE in "
                   "Beacon/ProbeResp");
        }
        wpa_hexdump(MSG_INFO, "WPA: WPA IE in 3/4 msg",
                wpa_ie, wpa_ie_len);
    }

    if (sm->ap_rsn_ie) {
        wpa_hexdump(MSG_INFO, "WPA: RSN IE in Beacon/ProbeResp",
                sm->ap_rsn_ie, sm->ap_rsn_ie_len);
    }
    if (rsn_ie) {
        if (!sm->ap_rsn_ie) {
            wpa_printf(MSG_DEBUG, "WPA: No RSN IE in "
                   "Beacon/ProbeResp");
        }
        wpa_hexdump(MSG_INFO, "WPA: RSN IE in 3/4 msg",
                rsn_ie, rsn_ie_len);
    }

    wpa_sm_disassociate(sm, WLAN_REASON_IE_IN_4WAY_DIFFERS);
}

static int ieee80211w_set_keys(struct wpa_sm *sm,
                   struct wpa_eapol_ie_parse *ie)
{
#ifdef CONFIG_IEEE80211W
    size_t len;

    if (!wpa_cipher_valid_mgmt_group(sm->mgmt_group_cipher))
        return 0;

    if (ie->igtk) {
        const wifi_wpa_igtk_t *igtk;
#define WPA_IGTK_KDE_PREFIX_LEN (2 + 6)
        len = wpa_cipher_key_len(sm->mgmt_group_cipher);
        if (ie->igtk_len != WPA_IGTK_KDE_PREFIX_LEN + len) {
            return -1;
        }

        igtk = (const wifi_wpa_igtk_t*)ie->igtk;
        if (wpa_supplicant_install_igtk(sm, igtk) < 0) {
            return -1;
        }
    }
#endif
    return 0;
}

static int wpa_supplicant_validate_ie(struct wpa_sm *sm,
                      const unsigned char *src_addr,
                      struct wpa_eapol_ie_parse *ie)
{
    if (ie->wpa_ie == NULL && ie->rsn_ie == NULL &&
        (sm->ap_wpa_ie || sm->ap_rsn_ie)) {
#ifdef DEBUG_PRINT
        wpa_report_ie_mismatch(sm, "IE in 3/4 msg does not match "
                       "with IE in Beacon/ProbeResp (no IE?)",
                       src_addr, ie->wpa_ie, ie->wpa_ie_len,
                       ie->rsn_ie, ie->rsn_ie_len);
#else
        wpa_report_ie_mismatch(sm,
                       src_addr, ie->wpa_ie, ie->wpa_ie_len,
                       ie->rsn_ie, ie->rsn_ie_len);
#endif
        return -1;
    }

    if ((ie->wpa_ie && sm->ap_wpa_ie &&
         (ie->wpa_ie_len != sm->ap_wpa_ie_len ||
         memcmp(ie->wpa_ie, sm->ap_wpa_ie, ie->wpa_ie_len) != 0)) ||
        (ie->rsn_ie && sm->ap_rsn_ie &&
         wpa_compare_rsn_ie(wpa_key_mgmt_ft(sm->key_mgmt),
                sm->ap_rsn_ie, sm->ap_rsn_ie_len,
                ie->rsn_ie, ie->rsn_ie_len))) {
#ifdef DEBUG_PRINT
        wpa_report_ie_mismatch(sm, "IE in 3/4 msg does not match "
                       "with IE in Beacon/ProbeResp",
                       src_addr, ie->wpa_ie, ie->wpa_ie_len,
                       ie->rsn_ie, ie->rsn_ie_len);
#else
        wpa_report_ie_mismatch(sm,
                       src_addr, ie->wpa_ie, ie->wpa_ie_len,
                       ie->rsn_ie, ie->rsn_ie_len);
#endif
        return -1;
    }

    if (sm->proto == WPA_PROTO_WPA &&
        ie->rsn_ie && sm->ap_rsn_ie == NULL && sm->rsn_enabled) {
#ifdef DEBUG_PRINT
        wpa_report_ie_mismatch(sm, "Possible downgrade attack "
                       "detected - RSN was enabled and RSN IE "
                       "was in msg 3/4, but not in "
                       "Beacon/ProbeResp",
                       src_addr, ie->wpa_ie, ie->wpa_ie_len,
                       ie->rsn_ie, ie->rsn_ie_len);
#else
        wpa_report_ie_mismatch(sm,
                               src_addr, ie->wpa_ie, ie->wpa_ie_len,
                               ie->rsn_ie, ie->rsn_ie_len);
#endif
        return -1;
    }

    if (sm->proto == WPA_PROTO_RSN &&
        ((sm->ap_rsnxe && !ie->rsnxe) ||
         (!sm->ap_rsnxe && ie->rsnxe) ||
         (sm->ap_rsnxe && ie->rsnxe &&
          (sm->ap_rsnxe_len != ie->rsnxe_len ||
           os_memcmp(sm->ap_rsnxe, ie->rsnxe, sm->ap_rsnxe_len) != 0)))) {
        wpa_printf(MSG_INFO,
            "WPA: RSNXE mismatch between Beacon/ProbeResp and EAPOL-Key msg 3/4");
        wpa_hexdump(MSG_INFO, "RSNXE in Beacon/ProbeResp",
                sm->ap_rsnxe, sm->ap_rsnxe_len);
        wpa_hexdump(MSG_INFO, "RSNXE in EAPOL-Key msg 3/4",
                ie->rsnxe, ie->rsnxe_len);
        wpa_sm_deauthenticate(sm, WLAN_REASON_IE_IN_4WAY_DIFFERS);
        return -1;
    }

    return 0;
}

/**
 * wpa_supplicant_send_4_of_4 - Send message 4 of WPA/RSN 4-Way Handshake
 * @sm: Pointer to WPA state machine data from wpa_sm_init()
 * @dst: Destination address for the frame
 * @key: Pointer to the EAPOL-Key frame header
 * @ver: Version bits from EAPOL-Key Key Info
 * @key_info: Key Info
 * @ptk: PTK to use for keyed hash and encryption
 * Returns: 0 on success, -1 on failure
 */
static int wpa_supplicant_send_4_of_4(struct wpa_sm *sm, const unsigned char *dst,
                   const struct wpa_eapol_key *key,
                   u16 ver, u16 key_info,
                   struct wpa_ptk *ptk)
{
    size_t mic_len, hdrlen, rlen;
    struct wpa_eapol_key *reply;
    struct wpa_eapol_key_192 *reply192;
    u8 *rbuf, *key_mic;

    mic_len = wpa_mic_len(sm->key_mgmt);
    hdrlen = mic_len == 24 ? sizeof(*reply192) : sizeof(*reply);

    rbuf = wpa_sm_alloc_eapol(sm, IEEE802_1X_TYPE_EAPOL_KEY, NULL,
                  hdrlen,
                  &rlen, (void *) &reply);
    if (rbuf == NULL)
        return -1;

    sm->txcb_flags |= WPA_4_4_HANDSHAKE_BIT;
    wpa_printf(MSG_DEBUG, "tx 4/4 txcb_flags=%d", sm->txcb_flags);

    reply192 = (struct wpa_eapol_key_192 *) reply;
    reply->type = sm->proto == WPA_PROTO_RSN ?
        EAPOL_KEY_TYPE_RSN : EAPOL_KEY_TYPE_WPA;
    key_info &= WPA_KEY_INFO_SECURE;
    key_info |= ver | WPA_KEY_INFO_KEY_TYPE | WPA_KEY_INFO_MIC;
    WPA_PUT_BE16(reply->key_info, key_info);
    if (sm->proto == WPA_PROTO_RSN)
        WPA_PUT_BE16(reply->key_length, 0);
    else
        memcpy(reply->key_length, key->key_length, 2);
    memcpy(reply->replay_counter, key->replay_counter,
          WPA_REPLAY_COUNTER_LEN);

    key_mic = reply192->key_mic; /* same offset for reply and reply192 */
    if (mic_len == 24)
        WPA_PUT_BE16(reply192->key_data_length, 0);
    else
        WPA_PUT_BE16(reply->key_data_length, 0);

    wpa_printf(MSG_DEBUG, "WPA Send EAPOL-Key 4/4");
    wpa_eapol_key_send(sm, ptk->kck, ptk->kck_len, ver, dst, ETH_P_EAPOL,
               rbuf, rlen, key_mic);
    wpa_sm_free_eapol(rbuf);

    return 0;
}

static void wpa_sm_set_seq(struct wpa_sm *sm, struct wpa_eapol_key *key, u8 isptk)
{
    u8 *key_rsc, *seq;
    u8 null_rsc[WPA_KEY_RSC_LEN];

    os_bzero(null_rsc, WPA_KEY_RSC_LEN);

    if (sm->proto == WPA_PROTO_RSN && isptk) {
        key_rsc = null_rsc;
    } else {
        key_rsc = key->key_rsc;
        wpa_hexdump(MSG_DEBUG, "WPA: RSC", key_rsc, WPA_KEY_RSC_LEN);
    }

    seq=(isptk) ? (sm->install_ptk).seq : (sm->install_gtk).seq;
    memcpy(seq, key_rsc, WPA_KEY_RSC_LEN);
}

static void wpa_supplicant_process_3_of_4(struct wpa_sm *sm,
                      struct wpa_eapol_key *key,
                      u16 ver, const u8 *key_data,
                      size_t key_data_len)
{
    u16 key_info, keylen;
    struct wpa_eapol_ie_parse ie;

    wpa_sm_set_state(WPA_LAST_HALF_4WAY_HANDSHAKE);
    wpa_printf(MSG_DEBUG, "WPA 3/4-Way Handshake");

    key_info = WPA_GET_BE16(key->key_info);

    if (wpa_supplicant_parse_ies(key_data, key_data_len, &ie) < 0)
        goto failed;
    if (wpa_supplicant_validate_ie(sm, sm->bssid, &ie) < 0)
        goto failed;

    if (ie.gtk && !(key_info & WPA_KEY_INFO_ENCR_KEY_DATA)) {
        wpa_printf(MSG_DEBUG, "WPA: GTK IE in unencrypted key data");
        goto failed;
    }

    wpa_hexdump(MSG_DEBUG, "WPA: IE KeyData", key_data, key_data_len);
    if (memcmp(sm->anonce, key->key_nonce, WPA_NONCE_LEN) != 0) {
        wpa_printf(MSG_DEBUG, "WPA: ANonce from message 1 of 4-Way "
               "Handshake differs from 3 of 4-Way Handshake - drop"
               " packet (src=" MACSTR ")", MAC2STR(sm->bssid));
        goto failed;
    }

    keylen = WPA_GET_BE16(key->key_length);
    switch (sm->pairwise_cipher) {
    case WPA_CIPHER_CCMP:
        if (keylen != 16) {
            wpa_printf(MSG_DEBUG, "WPA: Invalid CCMP key length "
                   "%d (src=" MACSTR ")",
                   keylen, MAC2STR(sm->bssid));
            goto failed;
        }
        break;
    case WPA_CIPHER_TKIP:
        if (keylen != 32) {
            wpa_printf(MSG_DEBUG, "WPA: Invalid TKIP key length "
                   "%d (src=" MACSTR ")",
                   keylen, MAC2STR(sm->bssid));
            goto failed;
        }
        break;
    }


    /* SNonce was successfully used in msg 3/4, so mark it to be renewed
     * for the next 4-Way Handshake. If msg 3 is received again, the old
     * SNonce will still be used to avoid changing PTK. */
    sm->renew_snonce = 1;

    /*ready for txcallback , set seq and set txcallback param*/
    wpa_sm_set_seq(sm, key, 1);
    sm->key_info=key_info;
    (sm->gd).gtk_len=0; //used as flag if gtk is installed in callback
    if (ie.gtk) {
        wpa_sm_set_seq(sm, key, 0);
           if (wpa_supplicant_pairwise_gtk(sm,
                    ie.gtk, ie.gtk_len, key_info) < 0) {
        wpa_printf(MSG_DEBUG, "RSN: Failed to configure GTK");
        goto failed;
        }
    }

    if (sm->pmf_cfg.capable && ieee80211w_set_keys(sm, &ie) < 0) {
        wpa_printf(MSG_DEBUG, "RSN: Failed to configure IGTK");
        goto failed;
    }

    if (ie.transition_disable) {
        wpa_supplicant_transition_disable(sm, ie.transition_disable[0]);
    }

    if (sm->key_install && sm->key_info & WPA_KEY_INFO_INSTALL && sm->use_ext_key_id) {
        wpa_supplicant_install_ptk(sm, KEY_FLAG_RX);
    }
    /*after txover, callback will continue run remain task*/
    if (wpa_supplicant_send_4_of_4(sm, sm->bssid, key, ver, key_info,
                       &sm->ptk)) {
        goto failed;
    }

    return;

failed:
    wpa_sm_deauthenticate(sm, WLAN_REASON_UNSPECIFIED);
}

static int wpa_supplicant_activate_ptk(struct wpa_sm *sm)
{
    int keylen;
    enum wpa_alg alg;

    alg = wpa_cipher_to_alg(sm->pairwise_cipher);
    keylen = wpa_cipher_key_len(sm->pairwise_cipher);

    if (alg == WIFI_WPA_ALG_NONE) {
        wpa_printf(MSG_DEBUG, "WPA: Pairwise Cipher Suite: "
               "NONE - do not use pairwise keys");
        return 0;
    }

    wpa_printf(MSG_DEBUG,
            "WPA: Activate PTK bssid=" MACSTR ")",
            MAC2STR(sm->bssid));

    if (wpa_sm_set_key(&(sm->install_ptk), alg, sm->bssid, 0, 1, (sm->install_ptk).seq,
                       WPA_KEY_RSC_LEN, sm->ptk.tk, keylen,
                       (KEY_FLAG_MODIFY | KEY_FLAG_PAIRWISE | KEY_FLAG_RX | KEY_FLAG_TX)) < 0) {
            wpa_printf(MSG_WARNING,
                    "WPA: Failed to activate PTK for TX (idx=%d bssid="
                    MACSTR ")", 0, MAC2STR(sm->bssid));
            return -1;
    }
    return 0;
}

static int wpa_supplicant_send_4_of_4_txcallback(struct wpa_sm *sm)
{
       u16 key_info=sm->key_info;

    if (sm->key_install && key_info & WPA_KEY_INFO_INSTALL) {
        if (sm->use_ext_key_id) {
            if (wpa_supplicant_activate_ptk(sm))
                goto failed;
        } else {
            if (wpa_supplicant_install_ptk(sm, KEY_FLAG_TX | KEY_FLAG_RX))
                goto failed;
        }
    }
    else if (sm->key_install == false) {
        wpa_printf(MSG_DEBUG, "PTK has been installed, it may be an attack, ignor it.");
    }

    wpa_sm_set_state(WPA_GROUP_HANDSHAKE);

    if ((sm->gd).gtk_len) {
        if (sm->key_install) {
            if (wpa_supplicant_install_gtk(sm, &(sm->gd)))
                goto failed;
        }
        else {
            wpa_printf(MSG_DEBUG, "GTK has been installed, it may be an attack, ignor it.");
        }
        wpa_supplicant_key_neg_complete(sm, sm->bssid,
                    key_info & WPA_KEY_INFO_SECURE);
    }

    if (key_info & WPA_KEY_INFO_SECURE) {
        wpa_sm_mlme_setprotection(
            sm, sm->bssid, MLME_SETPROTECTION_PROTECT_TYPE_RX,
            MLME_SETPROTECTION_KEY_TYPE_PAIRWISE);
    }

    sm->key_install = false;

#if defined(CONFIG_SUITEB192) || defined (CONFIG_SUITEB)
    /* Add PMKSA cache entry for Suite B AKMs here since PMKID can be
     * calculated only after KCK has been derived. Though, do not replace an
     * existing PMKSA entry after each 4-way handshake (i.e., new KCK/PMKID)
     * to avoid unnecessary changes of PMKID while continuing to use the
     * same PMK. */
    if (sm->proto == WPA_PROTO_RSN && wpa_key_mgmt_suite_b(sm->key_mgmt) &&
        !sm->cur_pmksa) {
        struct rsn_pmksa_cache_entry *sa;

        sa = pmksa_cache_add(sm->pmksa, sm->pmk, sm->pmk_len, NULL,
                             sm->ptk.kck, sm->ptk.kck_len,
                             sm->bssid, sm->own_addr,
                             sm->network_ctx, sm->key_mgmt);
        if (!sm->cur_pmksa)
            sm->cur_pmksa = sa;
    }
#endif

    return 0;

failed:
       return WLAN_REASON_UNSPECIFIED;
}

static int wpa_supplicant_process_1_of_2_rsn(struct wpa_sm *sm,
                         const u8 *keydata,
                         size_t keydatalen,
                         u16 key_info,
                         struct wpa_gtk_data *gd)
{
    int maxkeylen;
    struct wpa_eapol_ie_parse ie;

    wpa_hexdump(MSG_DEBUG, "RSN: msg 1/2 key data", keydata, keydatalen);
    wpa_supplicant_parse_ies(keydata, keydatalen, &ie);
    if (ie.gtk && !(key_info & WPA_KEY_INFO_ENCR_KEY_DATA)) {
        wpa_printf(MSG_DEBUG, "WPA: GTK IE in unencrypted key data");
        return -1;
    }
    if (ie.gtk == NULL) {
        wpa_printf(MSG_DEBUG, "WPA: No GTK IE in Group Key msg 1/2");
        return -1;
    }
    maxkeylen = gd->gtk_len = ie.gtk_len - 2;

    if (wpa_supplicant_check_group_cipher(sm, sm->group_cipher,
                          gd->gtk_len, maxkeylen,
                          &gd->key_rsc_len, &gd->alg))
        return -1;

    wpa_hexdump(MSG_DEBUG, "RSN: received GTK in group key handshake",
            ie.gtk, ie.gtk_len);
    gd->keyidx = ie.gtk[0] & 0x3;
    gd->tx = wpa_supplicant_gtk_tx_bit_workaround(sm,
                              !!(ie.gtk[0] & BIT(2)));
    if (ie.gtk_len - 2 > sizeof(gd->gtk)) {
        wpa_printf(MSG_DEBUG, "RSN: Too long GTK in GTK IE "
               "(len=%lu)", (unsigned long) ie.gtk_len - 2);
        return -1;
    }
    memcpy(gd->gtk, ie.gtk + 2, ie.gtk_len - 2);

    if (ieee80211w_set_keys(sm, &ie) < 0)
    {
        wpa_printf(MSG_DEBUG, "RSN: Failed to configure IGTK");
    }
    return 0;
}

static int wpa_supplicant_process_1_of_2_wpa(struct wpa_sm *sm,
                         const struct wpa_eapol_key *key,
                         const u8 *key_data,
                         size_t key_data_len, u16 key_info,
                         u16 ver, struct wpa_gtk_data *gd)
{
    size_t maxkeylen;
    u8 ek[32];

    gd->gtk_len = WPA_GET_BE16(key->key_length);
    maxkeylen = key_data_len;
    if (ver == WPA_KEY_INFO_TYPE_HMAC_SHA1_AES) {
        if (maxkeylen < 8) {
            wpa_printf(MSG_DEBUG, "WPA: Too short maxkeylen (%lu)",
                   (unsigned long) maxkeylen);
            return -1;
        }
        maxkeylen -= 8;
    }

    if (wpa_supplicant_check_group_cipher(sm, sm->group_cipher,
                          gd->gtk_len, maxkeylen,
                          &gd->key_rsc_len, &gd->alg))
        return -1;

    gd->keyidx = (key_info & WPA_KEY_INFO_KEY_INDEX_MASK) >>
        WPA_KEY_INFO_KEY_INDEX_SHIFT;
    if (ver == WPA_KEY_INFO_TYPE_HMAC_MD5_RC4 && sm->ptk.kek_len == 16) {
        os_memcpy(ek, key->key_iv, 16);
        os_memcpy(ek + 16, sm->ptk.kek, sm->ptk.kek_len);
        if (key_data_len > sizeof(gd->gtk)) {
            wpa_printf(MSG_DEBUG, "WPA: RC4 key data "
                   "too long (%lu)",
                (unsigned long) key_data_len);
            return -1;
        }
        os_memcpy(gd->gtk, key_data, key_data_len);
        if (rc4_skip(ek, 32, 256, gd->gtk, key_data_len)) {
            wpa_printf(MSG_DEBUG, "WPA: RC4 failed");
            return -1;
        }
    } else if (ver == WPA_KEY_INFO_TYPE_HMAC_SHA1_AES) {
        if (maxkeylen % 8) {
            wpa_printf(MSG_DEBUG,
                "WPA: Unsupported AES-WRAP len %lu",
                (unsigned long) maxkeylen);
            return -1;
        }
        if (maxkeylen > sizeof(gd->gtk)) {
            wpa_printf(MSG_DEBUG, "WPA: AES-WRAP key data "
                   "too long (keydatalen=%lu maxkeylen=%lu)",
                (unsigned long) key_data_len,
                   (unsigned long) maxkeylen);
            return -1;
        }
        if (aes_unwrap(sm->ptk.kek, sm->ptk.kek_len, maxkeylen / 8, key_data, gd->gtk)) {
            wpa_printf(MSG_DEBUG, "WPA: AES unwrap "
                "failed - could not decrypt GTK");
            return -1;
        }
    } else {
        wpa_printf(MSG_DEBUG, "WPA: Unsupported key_info type %d",
               ver);
        return -1;
    }
    gd->tx = wpa_supplicant_gtk_tx_bit_workaround(
        sm, !!(key_info & WPA_KEY_INFO_TXRX));

    return 0;
}

static int wpa_supplicant_send_2_of_2(struct wpa_sm *sm,
                      const struct wpa_eapol_key *key,
                      int ver, u16 key_info)
{
    size_t mic_len, hdrlen, rlen;
    struct wpa_eapol_key *reply;
    struct wpa_eapol_key_192 *reply192;
    u8 *rbuf, *key_mic;

    mic_len = wpa_mic_len(sm->key_mgmt);
    hdrlen = mic_len == 24 ? sizeof(*reply192) : sizeof(*reply);

    rbuf = wpa_sm_alloc_eapol(sm, IEEE802_1X_TYPE_EAPOL_KEY, NULL,
                              hdrlen, &rlen, (void *) &reply);
    if (rbuf == NULL)
        return -1;

    sm->txcb_flags |= WPA_GROUP_HANDSHAKE_BIT;
    wpa_printf(MSG_DEBUG, "2/2 txcb_flags=%d", sm->txcb_flags);

    reply192 = (struct wpa_eapol_key_192 *) reply;
    reply->type = sm->proto == WPA_PROTO_RSN ?
        EAPOL_KEY_TYPE_RSN : EAPOL_KEY_TYPE_WPA;
    key_info &= WPA_KEY_INFO_KEY_INDEX_MASK;
    key_info |= ver | WPA_KEY_INFO_MIC | WPA_KEY_INFO_SECURE;
    WPA_PUT_BE16(reply->key_info, key_info);
    if (sm->proto == WPA_PROTO_RSN)
        WPA_PUT_BE16(reply->key_length, 0);
    else
        memcpy(reply->key_length, key->key_length, 2);
    memcpy(reply->replay_counter, key->replay_counter,
          WPA_REPLAY_COUNTER_LEN);

    key_mic = reply192->key_mic; /* same offset for reply and reply192 */
    if (mic_len == 24)
        WPA_PUT_BE16(reply192->key_data_length, 0);
    else
        WPA_PUT_BE16(reply->key_data_length, 0);

    wpa_printf(MSG_DEBUG, "WPA Send 2/2 Group key");

    wpa_eapol_key_send(sm, sm->ptk.kck, sm->ptk.kck_len, ver, sm->bssid, ETH_P_EAPOL,
               rbuf, rlen, key_mic);
    wpa_sm_free_eapol(rbuf);

    return 0;
}

static void wpa_supplicant_process_1_of_2(struct wpa_sm *sm,
                      const unsigned char *src_addr,
                      struct wpa_eapol_key *key,
                      const u8 *key_data,
                      size_t key_data_len, u16 ver)
{
    u16 key_info;
    int  ret;
    struct wpa_gtk_data *gd=&(sm->gd);

    memset(gd, 0, sizeof(struct wpa_gtk_data));

    wpa_printf(MSG_DEBUG, "WPA 1/2 Group Key Handshake");

    key_info = WPA_GET_BE16(key->key_info);

    if (sm->proto == WPA_PROTO_RSN) {
        ret = wpa_supplicant_process_1_of_2_rsn(sm, key_data,
                                                key_data_len, key_info, gd);
    } else {
        ret = wpa_supplicant_process_1_of_2_wpa(sm, key, key_data,
                                                key_data_len, key_info, ver, gd);
    }

    wpa_sm_set_state(WPA_GROUP_HANDSHAKE);

    if (ret)
        goto failed;

    /*before callback, set seq for add param difficult in callback*/
    wpa_sm_set_seq(sm, key, 0);
    sm->key_info=key_info;

    /*install gtk before send 2 of 2*/
    if((sm->gd).gtk_len) {
        if (wpa_supplicant_install_gtk(sm, &(sm->gd)))
            goto failed;
    } else {
        goto failed;
    }

    if (wpa_supplicant_send_2_of_2(sm, key, ver, key_info))
        goto failed;

    if (WPA_SM_STATE(sm) == WPA_COMPLETED) {
#ifdef MSG_PRINT
        wpa_printf(MSG_DEBUG, "WPA: Group rekeying "
            "completed with " MACSTR " [GTK=%s]",
            MAC2STR(sm->bssid), wpa_cipher_txt(sm->group_cipher));
#endif
        wpa_sm_cancel_auth_timeout(sm);
        wpa_sm_set_state(WPA_COMPLETED);
    } else {
        wpa_supplicant_key_neg_complete(sm, sm->bssid,
                        sm->key_info &WPA_KEY_INFO_SECURE);
    }

    return;

failed:
    wpa_sm_deauthenticate(sm, WLAN_REASON_UNSPECIFIED);
}

static int wpa_supplicant_verify_eapol_key_mic(struct wpa_sm *sm,
                           struct wpa_eapol_key_192 *key,
                           u16 ver,
                           const u8 *buf, size_t len)
{
    u8 mic[WPA_EAPOL_KEY_MIC_MAX_LEN];
    int ok = 0;
    size_t mic_len = wpa_mic_len(sm->key_mgmt);

    os_memcpy(mic, key->key_mic, mic_len);
    if (sm->tptk_set) {
        os_memset(key->key_mic, 0, mic_len);
        wpa_eapol_key_mic(sm->tptk.kck, sm->tptk.kck_len, sm->key_mgmt,
                          ver, buf, len, key->key_mic);
        if (os_memcmp_const(mic, key->key_mic, mic_len) != 0) {
            wpa_printf(MSG_DEBUG, "WPA: Invalid EAPOL-Key MIC "
                   "when using TPTK - ignoring TPTK");
        } else {
            ok = 1;
            sm->tptk_set = 0;
            sm->ptk_set = 1;
            memcpy(&sm->ptk, &sm->tptk, sizeof(sm->ptk));
        }
    }

    if (!ok && sm->ptk_set) {
        os_memset(key->key_mic, 0, mic_len);
        wpa_eapol_key_mic(sm->ptk.kck, sm->ptk.kck_len, sm->key_mgmt,
                          ver, buf, len, key->key_mic);
        if (os_memcmp_const(mic, key->key_mic, mic_len) != 0) {
            wpa_printf(MSG_DEBUG, "WPA: Invalid EAPOL-Key MIC "
                   "- dropping packet");
            return -1;
        }
        ok = 1;
    }

    if (!ok) {
        wpa_printf(MSG_DEBUG, "WPA: Could not verify EAPOL-Key MIC "
               "- dropping packet");
        return -1;
    }

    memcpy(sm->rx_replay_counter, key->replay_counter,
          WPA_REPLAY_COUNTER_LEN);
    sm->rx_replay_counter_set = 1;
    /*update request_counter for mic failure report*/
    memcpy(sm->request_counter, key->replay_counter,
          WPA_REPLAY_COUNTER_LEN);
    return 0;
}


/* Decrypt RSN EAPOL-Key key data (RC4 or AES-WRAP) */
static int wpa_supplicant_decrypt_key_data(struct wpa_sm *sm,
                                           struct wpa_eapol_key *key, u16 ver,
                                           u8 *key_data, size_t *key_data_len)
{
    wpa_hexdump(MSG_DEBUG, "RSN: encrypted key data",
                key_data, *key_data_len);
    if (!sm->ptk_set) {
        wpa_printf(MSG_DEBUG, "WPA: PTK not available, "
               "cannot decrypt EAPOL-Key key data.");
        return -1;
    }

    /* Decrypt key data here so that this operation does not need
     * to be implemented separately for each message type. */
    if (ver == WPA_KEY_INFO_TYPE_HMAC_MD5_RC4 && sm->ptk.kek_len == 16) {
        u8 ek[32];
        os_memcpy(ek, key->key_iv, 16);
        os_memcpy(ek + 16, sm->ptk.kek, sm->ptk.kek_len);
        if (rc4_skip(ek, 32, 256, key_data, *key_data_len)) {
            wpa_printf(MSG_DEBUG, "WPA: RC4 failed");
            return -1;
        }
    } else if (ver == WPA_KEY_INFO_TYPE_HMAC_SHA1_AES ||
               ver == WPA_KEY_INFO_TYPE_AES_128_CMAC ||
               sm->key_mgmt == WPA_KEY_MGMT_OSEN ||
               wpa_key_mgmt_suite_b(sm->key_mgmt) ||
               sm->key_mgmt == WPA_KEY_MGMT_SAE ||
               sm->key_mgmt == WPA_KEY_MGMT_OWE) {
        u8 *buf;
        if (*key_data_len < 8 || *key_data_len % 8) {
            wpa_printf(MSG_DEBUG, "WPA: Unsupported "
                   "AES-WRAP len %u", (unsigned int) *key_data_len);
            return -1;
        }

        *key_data_len -= 8; /* AES-WRAP adds 8 bytes */
        /*replaced by xxx to remove malloc*/
        buf = ((u8 *) (key+1))+ 8;
             /*
        buf = os_wifi_malloc(keydatalen);
        if (buf == NULL) {
            wpa_printf(MSG_DEBUG, "WPA: No memory for "
                   "AES-UNWRAP buffer");
            return -1;
        }
        */
        if (aes_unwrap(sm->ptk.kek, sm->ptk.kek_len, *key_data_len / 8,
                       key_data, buf)) {
            wpa_printf(MSG_DEBUG, "WPA: AES unwrap failed - "
                       "could not decrypt EAPOL-Key key data");
            return -1;
        }
        os_memcpy(key_data, buf, *key_data_len);
        WPA_PUT_BE16(key->key_data_length, *key_data_len);
    } else {
        wpa_printf(MSG_DEBUG, "WPA: Unsupported key_info type %d",
               ver);
        return -1;
    }
    wpa_hexdump(MSG_DEBUG, "WPA: decrypted EAPOL-Key key data",
                key_data, *key_data_len);
    return 0;
}


static void wpa_eapol_key_dump(struct wpa_sm *sm,
                               const struct wpa_eapol_key *key,
                               unsigned int key_data_len,
                               const u8 *mic, unsigned int mic_len)
{
#ifdef DEBUG_PRINT
    u16 key_info = WPA_GET_BE16(key->key_info);

    wpa_printf(MSG_DEBUG, "  EAPOL-Key type=%d", key->type);
    wpa_printf(MSG_DEBUG, "  key_info 0x%x (ver=%d keyidx=%d rsvd=%d %s"
           "%s%s%s%s%s%s%s)",
           key_info, (u32)(key_info & WPA_KEY_INFO_TYPE_MASK),
           (u32)((key_info & WPA_KEY_INFO_KEY_INDEX_MASK) >>
           WPA_KEY_INFO_KEY_INDEX_SHIFT),
           (u32)((key_info & (BIT(13) | BIT(14) | BIT(15))) >> 13),
           key_info & WPA_KEY_INFO_KEY_TYPE ? "Pairwise" : "Group",
           key_info & WPA_KEY_INFO_INSTALL ? " Install" : "",
           key_info & WPA_KEY_INFO_ACK ? " Ack" : "",
           key_info & WPA_KEY_INFO_MIC ? " MIC" : "",
           key_info & WPA_KEY_INFO_SECURE ? " Secure" : "",
           key_info & WPA_KEY_INFO_ERROR ? " Error" : "",
           key_info & WPA_KEY_INFO_REQUEST ? " Request" : "",
           key_info & WPA_KEY_INFO_ENCR_KEY_DATA ? " Encr" : "");
    wpa_printf(MSG_DEBUG, "  key_length=%u key_data_length=%u",
               WPA_GET_BE16(key->key_length), key_data_len);
    wpa_hexdump(MSG_DEBUG, "  replay_counter",
                key->replay_counter, WPA_REPLAY_COUNTER_LEN);
    wpa_hexdump(MSG_DEBUG, "  key_nonce", key->key_nonce, WPA_NONCE_LEN);
    wpa_hexdump(MSG_DEBUG, "  key_iv", key->key_iv, 16);
    wpa_hexdump(MSG_DEBUG, "  key_rsc", key->key_rsc, 8);
    wpa_hexdump(MSG_DEBUG, "  key_id (reserved)", key->key_id, 8);
    wpa_hexdump(MSG_DEBUG, "  key_mic", mic, mic_len);
#endif
}

/**
 * wpa_sm_rx_eapol - Process received WPA EAPOL frames
 * @sm: Pointer to WPA state machine data from wpa_sm_init()
 * @src_addr: Source MAC address of the EAPOL packet
 * @buf: Pointer to the beginning of the EAPOL data (EAPOL header)
 * @len: Length of the EAPOL frame
 * Returns: 1 = WPA EAPOL-Key processed, 0 = not a WPA EAPOL-Key, -1 failure
 *
 * This function is called for each received EAPOL frame. Other than EAPOL-Key
 * frames can be skipped if filtering is done elsewhere. wpa_sm_rx_eapol() is
 * only processing WPA and WPA2 EAPOL-Key frames.
 *
 * The received EAPOL-Key packets are validated and valid packets are replied
 * to. In addition, key material (PTK, GTK) is configured at the end of a
 * successful key handshake.
 * buf begin from version, so remove mac header ,snap header and ether_type
 */
int wpa_sm_rx_eapol(u8 *src_addr, u8 *buf, u32 len)
{
    struct wpa_sm *sm = &gWpaSm;
    size_t plen, data_len, key_data_len;
    struct ieee802_1x_hdr *hdr;
    struct wpa_eapol_key *key;
    struct wpa_eapol_key_192 *key192;
    u16 key_info, ver;
    u8 *tmp;
    int ret = -1;
    size_t mic_len, keyhdrlen;
    u8 *key_data;

    mic_len = wpa_mic_len(sm->key_mgmt);
    keyhdrlen = mic_len == 24 ? sizeof(*key192) : sizeof(*key);

    if (len < sizeof(*hdr) + keyhdrlen) {
        wpa_printf(MSG_DEBUG, "WPA: EAPOL frame too short to be a WPA "
                            "EAPOL-Key (len %lu, expecting at least %lu)",
                            (unsigned long) len,
                            (unsigned long) sizeof(*hdr) + sizeof(*key));
        return 0;
    }

    tmp = buf;

    hdr = (struct ieee802_1x_hdr *) tmp;
    key = (struct wpa_eapol_key *) (hdr + 1);
    key192 = (struct wpa_eapol_key_192 *)
            (tmp + sizeof(struct ieee802_1x_hdr));
    if (mic_len == 24)
        key_data = (u8 *) (key192 + 1);
    else
        key_data = (u8 *) (key + 1);

    plen = be_to_host16(hdr->length);
    data_len = plen + sizeof(*hdr);

    wpa_printf(MSG_DEBUG, "IEEE 802.1X RX: version=%d type=%d length=%d",
           hdr->version, hdr->type, plen);

    if (hdr->version < EAPOL_VERSION) {
        /* TODO: backwards compatibility */
    }
    if (hdr->type != IEEE802_1X_TYPE_EAPOL_KEY) {
        wpa_printf(MSG_DEBUG, "WPA: EAPOL frame (type %u) discarded, "
            "not a Key frame", hdr->type);
        ret = 0;
        goto out;
    }
    if (plen > len - sizeof(*hdr) || plen < keyhdrlen) {
        wpa_printf(MSG_DEBUG, "WPA: EAPOL frame payload size %lu "
               "invalid (frame size %lu)",
               (unsigned long) plen, (unsigned long) len);
        ret = 0;
        goto out;
    }

    if (key->type != EAPOL_KEY_TYPE_WPA && key->type != EAPOL_KEY_TYPE_RSN) {
        wpa_printf(MSG_DEBUG, "WPA: EAPOL-Key type (%d) unknown, "
               "discarded", key->type);
        ret = 0;
        goto out;
    }

    wpa_hexdump(MSG_MSGDUMP, "WPA: RX EAPOL-Key", tmp, len);

    if (data_len < len) {
        wpa_printf(MSG_DEBUG, "WPA: ignoring %lu bytes after the IEEE "
               "802.1X data", (unsigned long) len - data_len);
    }
    key_info = WPA_GET_BE16(key->key_info);
    ver = key_info & WPA_KEY_INFO_TYPE_MASK;

    if (ver != WPA_KEY_INFO_TYPE_HMAC_MD5_RC4 &&
#ifdef CONFIG_IEEE80211W
        ver != WPA_KEY_INFO_TYPE_AES_128_CMAC &&
#ifdef CONFIG_WPA3_SAE
        sm->key_mgmt != WPA_KEY_MGMT_SAE &&
#endif
        !wpa_key_mgmt_suite_b(sm->key_mgmt) &&
#ifdef CONFIG_OWE_STA
        sm->key_mgmt != WPA_KEY_MGMT_OWE &&
#endif /* CONFIG_OWE_STA */
#endif
        ver != WPA_KEY_INFO_TYPE_HMAC_SHA1_AES) {
        wpa_printf(MSG_DEBUG, "WPA: Unsupported EAPOL-Key descriptor "
               "version %d.", ver);
        goto out;
    }
    if (wpa_key_mgmt_suite_b(sm->key_mgmt) &&
        ver != WPA_KEY_INFO_TYPE_AKM_DEFINED) {
        wpa_msg(NULL, MSG_INFO,
                "RSN: Unsupported EAPOL-Key descriptor version %d (expected AKM defined = 0)",
                ver);
        goto out;
    }

#ifdef CONFIG_IEEE80211W
    if (wpa_key_mgmt_sha256(sm->key_mgmt)) {
        if (ver != WPA_KEY_INFO_TYPE_AES_128_CMAC &&
            sm->key_mgmt != WPA_KEY_MGMT_OSEN &&
            !wpa_key_mgmt_suite_b(sm->key_mgmt) &&
            sm->key_mgmt != WPA_KEY_MGMT_SAE &&
            sm->key_mgmt != WPA_KEY_MGMT_OWE) {
            goto out;
        }
    } else
#endif

    if (sm->pairwise_cipher == WPA_CIPHER_CCMP &&
        !wpa_key_mgmt_suite_b(sm->key_mgmt) &&
        ver != WPA_KEY_INFO_TYPE_HMAC_SHA1_AES &&
        sm->key_mgmt != WPA_KEY_MGMT_SAE &&
        sm->key_mgmt != WPA_KEY_MGMT_OWE) {
        wpa_printf(MSG_DEBUG, "WPA: CCMP is used, but EAPOL-Key "
               "descriptor version (%d) is not 2.", ver);
        if (sm->group_cipher != WPA_CIPHER_CCMP &&
            !(key_info & WPA_KEY_INFO_KEY_TYPE)) {
            /* Earlier versions of IEEE 802.11i did not explicitly
             * require version 2 descriptor for all EAPOL-Key
             * packets, so allow group keys to use version 1 if
             * CCMP is not used for them. */
              wpa_printf(MSG_DEBUG, "WPA: Backwards compatibility: "
                   "allow invalid version for non-CCMP group "
                   "keys");
        } else if (ver == WPA_KEY_INFO_TYPE_AES_128_CMAC) {
              wpa_printf(MSG_DEBUG,
                        "WPA: Interoperability workaround: allow incorrect (should have been HMAC-SHA1), but stronger      (is AES-128-CMAC), descriptor version to be used");
        } else
            goto out;
    }

#ifdef CONFIG_GCMP
    if (sm->pairwise_cipher == WPA_CIPHER_GCMP &&
        !wpa_key_mgmt_suite_b(sm->key_mgmt) &&
        ver != WPA_KEY_INFO_TYPE_HMAC_SHA1_AES) {
        wpa_msg(NULL, MSG_INFO,
                "WPA: GCMP is used, but EAPOL-Key "
                "descriptor version (%d) is not 2", ver);
        goto out;
    }
#endif

    if (sm->rx_replay_counter_set &&
        os_memcmp(key->replay_counter, sm->rx_replay_counter,
        WPA_REPLAY_COUNTER_LEN) <= 0) {
        wpa_printf(MSG_DEBUG, "WPA: EAPOL-Key Replay Counter did not"
               " increase - dropping packet");
        goto out;
    }

    if (!(key_info & (WPA_KEY_INFO_ACK | WPA_KEY_INFO_SMK_MESSAGE))) {
        wpa_printf(MSG_DEBUG, "WPA: No Ack bit in key_info");
        goto out;
    }

    if (key_info & WPA_KEY_INFO_REQUEST) {
        wpa_printf(MSG_DEBUG, "WPA: EAPOL-Key with Request bit - dropped");
        goto out;
    }

    if ((key_info & WPA_KEY_INFO_MIC) &&
        wpa_supplicant_verify_eapol_key_mic(sm, key192, ver, tmp, data_len))
        goto out;


    if (mic_len == 24)
        key_data_len = WPA_GET_BE16(key192->key_data_length);
    else
        key_data_len = WPA_GET_BE16(key->key_data_length);

    wpa_eapol_key_dump(sm, key, key_data_len, key192->key_mic, mic_len);


    if (key_data_len > plen - keyhdrlen) {
        wpa_printf(MSG_DEBUG, "WPA: Invalid EAPOL-Key "
                              "frame - key_data overflow (%d > %u)",
                              (unsigned int) key_data_len,
                              (unsigned int) (plen - keyhdrlen));
        goto out;
    }

    if (sm->proto == WPA_PROTO_RSN &&
        (key_info & WPA_KEY_INFO_ENCR_KEY_DATA) && mic_len) {
        /*
         * Only decrypt the Key Data field if the frame's authenticity
         * was verified. When using AES-SIV (FILS), the MIC flag is not
         * set, so this check should only be performed if mic_len != 0
         * which is the case in this code branch.
         */
        if (!(key_info & WPA_KEY_INFO_MIC)) {
            wpa_msg(sm->ctx->msg_ctx, MSG_WARNING,
                    "WPA: Ignore EAPOL-Key with encrypted but unauthenticated data");
            goto out;
        }
        if (wpa_supplicant_decrypt_key_data(sm, key, ver, key_data,
                                            &key_data_len))
            goto out;
    }

    if (key_info & WPA_KEY_INFO_KEY_TYPE) {
        if (key_info & WPA_KEY_INFO_KEY_INDEX_MASK) {
            wpa_printf(MSG_DEBUG, "WPA: Ignored EAPOL-Key "
                   "(Pairwise) with non-zero key index");
            goto out;
        }

        if (key_info & WPA_KEY_INFO_MIC) {
            /* 3/4 4-Way Handshake */
           wpa_supplicant_process_3_of_4(sm, key, ver, key_data,
                                         key_data_len);
        } else {
            /* 1/4 4-Way Handshake */
            sm->eapol1_count++;
            if (sm->eapol1_count > MAX_EAPOL_RETRIES) {
                wpa_printf(MSG_INFO, "EAPOL1 received for %d times, sending deauth", sm->eapol1_count);
                esp_wifi_internal_issue_disconnect(WLAN_REASON_4WAY_HANDSHAKE_TIMEOUT);
                goto out;
            }
            wpa_supplicant_process_1_of_4(sm, src_addr, key,
                                          ver, key_data,
                                          key_data_len);
        }
    } else {
        if (key_info & WPA_KEY_INFO_MIC) {
            /* 1/2 Group Key Handshake */
            wpa_supplicant_process_1_of_2(sm, src_addr, key,
                                          key_data, key_data_len,
                                          ver);
        } else {
            wpa_printf(MSG_DEBUG, "WPA: EAPOL-Key (Group) "
                   "without Mic bit - dropped");
        }
    }

    ret = 1;

out:

    return ret;
}

/**
 * wpa_supplicant_set_state - Set current connection state
 * @wpa_s: Pointer to wpa_supplicant data
 * @state: The new connection state
 *
 * This function is called whenever the connection state changes, e.g.,
 * association is completed for WPA/WPA2 4-Way Handshake is started.
 */
void wpa_sm_set_state(enum wpa_states state)
{
    struct wpa_sm *sm = &gWpaSm;
    if(WPA_MIC_FAILURE==WPA_SM_STATE(sm))
    eloop_cancel_timeout(wpa_supplicant_stop_countermeasures, NULL, NULL);
    sm->wpa_state= state;
}


/**
 * wpa_sm_set_pmk - Set PMK
 * @sm: Pointer to WPA state machine data from wpa_sm_init()
 * @pmk: The new PMK
 * @pmk_len: The length of the new PMK in bytes
 * @bssid: AA to add into PMKSA cache or %NULL to not cache the PMK
 *
 * Configure the PMK for WPA state machine.
 */
void wpa_sm_set_pmk(struct wpa_sm *sm, const u8 *pmk, size_t pmk_len,
                    const u8 *pmkid, const u8 *bssid)
{
    if (sm == NULL)
        return;

    sm->pmk_len = pmk_len;
    os_memcpy(sm->pmk, pmk, pmk_len);

#ifdef CONFIG_IEEE80211R
    /* Set XXKey to be PSK for FT key derivation */
    sm->xxkey_len = pmk_len;
    os_memcpy(sm->xxkey, pmk, pmk_len);
#endif /* CONFIG_IEEE80211R */

    if (bssid) {
        pmksa_cache_add(sm->pmksa, pmk, pmk_len, pmkid, NULL, 0,
                        bssid, sm->own_addr,
                        sm->network_ctx, sm->key_mgmt);
    }
}


/**
 * wpa_sm_set_pmk_from_pmksa - Set PMK based on the current PMKSA
 * @sm: Pointer to WPA state machine data from wpa_sm_init()
 *
 * Take the PMK from the current PMKSA into use. If no PMKSA is active, the PMK
 * will be cleared.
 */
void wpa_sm_set_pmk_from_pmksa(struct wpa_sm *sm)
{
    if (sm == NULL)
        return;

    if (sm->cur_pmksa) {
        sm->pmk_len = sm->cur_pmksa->pmk_len;
        os_memcpy(sm->pmk, sm->cur_pmksa->pmk, sm->pmk_len);
    } else {
        sm->pmk_len = PMK_LEN_MAX;
        os_memset(sm->pmk, 0, PMK_LEN_MAX);
    }
}


bool wpa_sm_init(void)
{
    struct wpa_sm *sm = &gWpaSm;
    u16 spp_attrubute = 0;

    os_memset(sm, 0, sizeof(struct wpa_sm));

    sm->eapol_version = DEFAULT_EAPOL_VERSION;   /* DEFAULT_EAPOL_VERSION */

    spp_attrubute = esp_wifi_get_spp_attrubute_internal(WIFI_IF_STA);
    sm->spp_sup.capable = ((spp_attrubute & WPA_CAPABILITY_SPP_CAPABLE) ? SPP_AMSDU_CAP_ENABLE : SPP_AMSDU_CAP_DISABLE);
    sm->spp_sup.require = ((spp_attrubute & WPA_CAPABILITY_SPP_REQUIRED) ? SPP_AMSDU_REQ_ENABLE : SPP_AMSDU_REQ_DISABLE);

    wpa_sm_set_state(WPA_INACTIVE);

    sm->pmksa = pmksa_cache_init(wpa_sm_pmksa_free_cb, sm, sm);
    if (sm->pmksa == NULL) {
        wpa_printf(MSG_ERROR,
                "RSN: PMKSA cache initialization failed");
        return false;
    }
    return true;
}

/**
 *  * wpa_sm_deinit - Deinitialize WPA state machine
 *    */
void wpa_sm_deinit(void)
{
    struct wpa_sm *sm = &gWpaSm;
    pmksa_cache_deinit(sm->pmksa);
    os_free(sm->ap_rsnxe);
    sm->ap_rsnxe = NULL;
    os_free(sm->assoc_rsnxe);
    wpa_sm_drop_sa(sm);
    sm->assoc_rsnxe = NULL;
}


#ifdef ESP_SUPPLICANT
/**
 * wpa_sm_notify_assoc - Notify WPA state machine about association
 * @sm: Pointer to WPA state machine data from wpa_sm_init()
 * @bssid: The BSSID of the new association
 *
 * This function is called to let WPA state machine know that the connection
 * was established.
 */
void wpa_sm_notify_assoc(struct wpa_sm *sm, const u8 *bssid)
{
    int clear_keys = 1;

    if (sm == NULL)
        return;

    wpa_printf(MSG_DEBUG,
        "WPA: Association event - clear replay counter");
    os_memcpy(sm->bssid, bssid, ETH_ALEN);
    os_memset(sm->rx_replay_counter, 0, WPA_REPLAY_COUNTER_LEN);
    sm->rx_replay_counter_set = 0;
    sm->renew_snonce = 1;

#ifdef CONFIG_IEEE80211R
    if (wpa_ft_is_completed(sm)) {
        /*
         * Clear portValid to kick EAPOL state machine to re-enter
         * AUTHENTICATED state to get the EAPOL port Authorized.
         */
        wpa_supplicant_key_neg_complete(sm, sm->bssid, 1);

        /* Prepare for the next transition */
        wpa_ft_prepare_auth_request(sm, NULL);

        clear_keys = 0;
        sm->ft_protocol = 1;
    } else {
        sm->ft_protocol = 0;
    }
#endif /* CONFIG_IEEE80211R */
    if (clear_keys) {
        /*
         * IEEE 802.11, 8.4.10: Delete PTK SA on (re)association if
         * this is not part of a Fast BSS Transition.
         */
        wpa_printf(MSG_DEBUG, "WPA: Clear old PTK");
        sm->ptk_set = 0;
        os_memset(&sm->ptk, 0, sizeof(sm->ptk));
        sm->tptk_set = 0;
        os_memset(&sm->tptk, 0, sizeof(sm->tptk));
        os_memset(&sm->gtk, 0, sizeof(sm->gtk));
        os_memset(&sm->igtk, 0, sizeof(sm->igtk));
    }
}


/**
 * wpa_sm_notify_disassoc - Notify WPA state machine about disassociation
 * @sm: Pointer to WPA state machine data from wpa_sm_init()
 *
 * This function is called to let WPA state machine know that the connection
 * was lost. This will abort any existing pre-authentication session.
 */
void wpa_sm_notify_disassoc(struct wpa_sm *sm)
{
    eloop_cancel_timeout(wpa_sm_rekey_ptk, sm, NULL);
    pmksa_cache_clear_current(sm);
#ifdef CONFIG_IEEE80211R
    sm->ft_reassoc_completed = 0;
    sm->ft_protocol = 0;
#endif /* CONFIG_IEEE80211R */

    /* Keys are not needed in the WPA state machine anymore */
    wpa_sm_drop_sa(sm);

    os_memset(sm->bssid, 0, ETH_ALEN);
}


void wpa_set_profile(u32 wpa_proto, u8 auth_mode)
{
    struct wpa_sm *sm = &gWpaSm;

    sm->proto = wpa_proto;
    if (auth_mode == WPA2_AUTH_ENT) {
        sm->key_mgmt = WPA_KEY_MGMT_IEEE8021X; /* for wpa2 enterprise */
    } else if (auth_mode == WPA2_AUTH_ENT_SHA256) {
        sm->key_mgmt = WPA_KEY_MGMT_IEEE8021X_SHA256; /* for wpa2 enterprise sha256 */
    } else if (auth_mode == WPA2_AUTH_PSK_SHA256) {
        sm->key_mgmt = WPA_KEY_MGMT_PSK_SHA256;
    } else if (auth_mode == WPA3_AUTH_PSK) {
         sm->key_mgmt = WPA_KEY_MGMT_SAE; /* for WPA3 PSK */
    } else if (auth_mode == WAPI_AUTH_PSK) {
         sm->key_mgmt = WPA_KEY_MGMT_WAPI_PSK; /* for WAPI PSK */
    } else if (auth_mode == WPA2_AUTH_ENT_SHA384_SUITE_B) {
         sm->key_mgmt = WPA_KEY_MGMT_IEEE8021X_SUITE_B_192;
    } else if (auth_mode == WPA2_AUTH_FT_PSK) {
         sm->key_mgmt = WPA_KEY_MGMT_FT_PSK;
    } else if (auth_mode == WPA3_AUTH_OWE) {
         sm->key_mgmt = WPA_KEY_MGMT_OWE;
    } else {
        sm->key_mgmt = WPA_KEY_MGMT_PSK;  /* fixed to PSK for now */
    }
}

void wpa_set_pmk(uint8_t *pmk, const u8 *pmkid, bool cache_pmksa)
{
    struct wpa_sm *sm = &gWpaSm;
    int pmk_len;

    if (wpa_key_mgmt_sha384(sm->key_mgmt))
        pmk_len = PMK_LEN_SUITE_B_192;
    else
        pmk_len = PMK_LEN;

    memcpy(sm->pmk, pmk, pmk_len);
    sm->pmk_len = pmk_len;

    if (cache_pmksa) {
        pmksa_cache_add(sm->pmksa, pmk, PMK_LEN, pmkid, NULL, 0,
                        sm->bssid, sm->own_addr,
                        sm->network_ctx, sm->key_mgmt);
    }
}

int wpa_set_bss(char *macddr, char * bssid, u8 pairwise_cipher, u8 group_cipher, char *passphrase, u8 *ssid, size_t ssid_len)
{
    int res = 0;
    struct wpa_sm *sm = &gWpaSm;
    bool use_pmk_cache = !esp_wifi_skip_supp_pmkcaching();
    u8 assoc_rsnxe[20];
    size_t assoc_rsnxe_len = sizeof(assoc_rsnxe);

    /* Incase AP has changed it's SSID, don't try with PMK caching for SAE connection */
    /* Ideally we should use network_ctx for this purpose however currently network profile block
     * is part of libraries,
     * TODO Correct this in future during NVS restructuring */
    if ((sm->key_mgmt == WPA_KEY_MGMT_SAE) &&
        (os_memcmp(sm->bssid, bssid, ETH_ALEN) == 0) &&
        (os_memcmp(sm->ssid, ssid, ssid_len) != 0)) {
        use_pmk_cache = false;
    }
    sm->pairwise_cipher = BIT(pairwise_cipher);
    sm->group_cipher = BIT(group_cipher);
    sm->rx_replay_counter_set = 0;  //init state not intall replay counter value
    memset(sm->rx_replay_counter, 0, WPA_REPLAY_COUNTER_LEN);
    sm->wpa_ptk_rekey = 0;
    sm->renew_snonce = 1;
    memcpy(sm->own_addr, macddr, ETH_ALEN);
    memcpy(sm->bssid, bssid, ETH_ALEN);
    sm->ap_notify_completed_rsne = esp_wifi_sta_is_ap_notify_completed_rsne_internal();
    sm->use_ext_key_id = (sm->proto == WPA_PROTO_WPA);
    pmksa_cache_clear_current(sm);

    struct rsn_pmksa_cache_entry *pmksa = NULL;
    if (use_pmk_cache) {
        pmksa = pmksa_cache_get(sm->pmksa, (const u8 *)bssid, NULL, NULL);
        if (pmksa && (pmksa->akmp != sm->key_mgmt)) {
            use_pmk_cache = false;
        }
    }
    if (wpa_key_mgmt_supports_caching(sm->key_mgmt) && use_pmk_cache) {
        pmksa_cache_set_current(sm, NULL, (const u8*) bssid, 0, 0);
        wpa_sm_set_pmk_from_pmksa(sm);
    } else {
        if (pmksa) {
            pmksa_cache_flush(sm->pmksa, NULL, pmksa->pmk, pmksa->pmk_len);
        }
    }

    sm->eapol1_count = 0;
#ifdef CONFIG_IEEE80211W
    if (esp_wifi_sta_pmf_enabled()) {
        wifi_config_t wifi_cfg;
        wifi_cipher_type_t mgmt_cipher = esp_wifi_sta_get_mgmt_group_cipher();

        esp_wifi_get_config(WIFI_IF_STA, &wifi_cfg);
        sm->pmf_cfg = wifi_cfg.sta.pmf_cfg;
        sm->mgmt_group_cipher = cipher_type_map_public_to_supp(mgmt_cipher);
        if (sm->mgmt_group_cipher == WPA_CIPHER_NONE) {
                wpa_printf(MSG_ERROR, "mgmt_cipher %d not supported", mgmt_cipher);
                return -1;
	}
#ifdef CONFIG_SUITEB192
        extern bool g_wpa_suiteb_certification;
        if (g_wpa_suiteb_certification) {
            if (sm->mgmt_group_cipher != WPA_CIPHER_BIP_GMAC_256) {
                wpa_printf(MSG_ERROR, "suite-b 192bit certification, only GMAC256 is supported");
                return -1;
            }
            if (sm->group_cipher != WPA_CIPHER_GCMP_256) {
                wpa_printf(MSG_ERROR, "suite-b 192bit certification, only group GCMP256 is supported for group data cipher.");
                return -1;
            }
            if (sm->pairwise_cipher != WPA_CIPHER_GCMP_256) {
               wpa_printf(MSG_ERROR,"suite-b 192bit certification, only group GCMP256 is supported for pairwise cipher");
               return -1;
            }
            if (sm->key_mgmt != WPA_KEY_MGMT_IEEE8021X_SUITE_B_192) {
                wpa_printf(MSG_ERROR, "suite-b 192bit certification, 192bit akm supported");
                return -1;
            }
        }
#endif
    } else {
        memset(&sm->pmf_cfg, 0, sizeof(sm->pmf_cfg));
        sm->mgmt_group_cipher = WPA_CIPHER_NONE;
    }
#endif
#ifdef CONFIG_IEEE80211R
    if (sm->key_mgmt == WPA_KEY_MGMT_FT_PSK) {
        const u8 *ie, *md = NULL;
        struct wpa_bss *bss = wpa_bss_get_bssid(&g_wpa_supp, (uint8_t *)bssid);
        if (!bss) {
            return -1;
        }
        ie = wpa_bss_get_ie(bss, WLAN_EID_MOBILITY_DOMAIN);
        if (ie && ie[1] >= MOBILITY_DOMAIN_ID_LEN)
                md = ie + 2;
        if (os_memcmp(md, sm->mobility_domain, MOBILITY_DOMAIN_ID_LEN) != 0) {
            /* Reset Auth IE here */
            esp_wifi_unset_appie_internal(WIFI_APPIE_RAM_STA_AUTH);
            esp_wifi_unset_appie_internal(WIFI_APPIE_ASSOC_REQ);
            sm->ft_protocol = 0;
        }
        wpa_sm_set_ft_params(sm, ie, ie ? 2 + ie[1] : 0);
    } else {
        /* Reset FT parameters */
        wpa_sm_set_ft_params(sm, NULL, 0);
        esp_wifi_unset_appie_internal(WIFI_APPIE_RAM_STA_AUTH);
        esp_wifi_unset_appie_internal(WIFI_APPIE_ASSOC_REQ);
    }
#endif
    set_assoc_ie(assoc_ie_buf); /* use static buffer */
    res = wpa_gen_wpa_ie(sm, sm->assoc_wpa_ie, sm->assoc_wpa_ie_len);
    if (res < 0)
        return -1;
    sm->assoc_wpa_ie_len = res;
    res = wpa_gen_rsnxe(sm, assoc_rsnxe, assoc_rsnxe_len);
    if (res < 0)
        return -1;
    assoc_rsnxe_len = res;
    res = wpa_sm_set_assoc_rsnxe(sm, assoc_rsnxe, assoc_rsnxe_len);
    if (res < 0)
        return -1;
    esp_set_assoc_ie((uint8_t *)bssid, assoc_rsnxe, assoc_rsnxe_len, true);
    os_memset(sm->ssid, 0, sizeof(sm->ssid));
    os_memcpy(sm->ssid, ssid, ssid_len);
    sm->ssid_len = ssid_len;
    wpa_set_passphrase(passphrase, ssid, ssid_len);
#ifdef CONFIG_MBO
    if (!mbo_bss_profile_match((u8 *)bssid))
        return -1;
#endif

#ifndef CONFIG_SAE_PK
    esp_wifi_sta_disable_sae_pk_internal();
#endif /* CONFIG_SAE_PK */
    return 0;
}

/*
 *  Call after set ssid since we calc pmk inside this routine directly
 */
  void
wpa_set_passphrase(char * passphrase, u8 *ssid, size_t ssid_len)
{
    struct wifi_ssid *sta_ssid = esp_wifi_sta_get_prof_ssid_internal();
    struct wpa_sm *sm = &gWpaSm;

    if (passphrase == NULL) return;

    /*
     *  Here only handle passphrase string.  Need extra step to handle 32B, 64Hex raw
     *    PMK.
     */
    if (sm->key_mgmt == WPA_KEY_MGMT_SAE || sm->key_mgmt == WPA_KEY_MGMT_OWE)
        return;

    /* This is really SLOW, so just re cacl while reset param */
    if (esp_wifi_sta_get_reset_param_internal() != 0) {
        // check it's psk
        if (strlen((char *)esp_wifi_sta_get_prof_password_internal()) == 64) {
            if (hexstr2bin((char *)esp_wifi_sta_get_prof_password_internal(),
                           esp_wifi_sta_get_ap_info_prof_pmk_internal(), PMK_LEN) != 0)
                return;
        } else {
            pbkdf2_sha1((char *)esp_wifi_sta_get_prof_password_internal(), sta_ssid->ssid, (size_t)sta_ssid->len,
                        4096, esp_wifi_sta_get_ap_info_prof_pmk_internal(), PMK_LEN);
        }
        esp_wifi_sta_update_ap_info_internal();
        esp_wifi_sta_set_reset_param_internal(0);
    }

    if (sm->key_mgmt == WPA_KEY_MGMT_IEEE8021X) {
    /* TODO nothing */
    } else {
        memcpy(sm->pmk, esp_wifi_sta_get_ap_info_prof_pmk_internal(), PMK_LEN);
        sm->pmk_len = PMK_LEN;
    }
#ifdef CONFIG_IEEE80211R
    /* Set XXKey to be PSK for FT key derivation */
    sm->xxkey_len = PMK_LEN;
    os_memcpy(sm->xxkey, sm->pmk, PMK_LEN);
#endif /* CONFIG_IEEE80211R */
}

  void
set_assoc_ie(u8 * assoc_buf)
{
    struct wpa_sm *sm = &gWpaSm;

    sm->assoc_wpa_ie = assoc_buf + 2;
    //wpa_ie insert OUI 4 byte before ver, but RSN have 2 bytes of RSN capability,
    // so wpa_ie have two more bytes than rsn_ie
    if ( sm->proto == WPA_PROTO_WPA)
         sm->assoc_wpa_ie_len = ASSOC_IE_LEN;
    else
         sm->assoc_wpa_ie_len = ASSOC_IE_LEN - 2;

    wpa_config_assoc_ie(sm->proto, assoc_buf, sm->assoc_wpa_ie_len);
}

int wpa_sm_set_key(struct install_key *key_sm, enum wpa_alg alg,
        u8 *addr, int key_idx, int set_tx,
        u8 *seq, size_t seq_len,
        u8 *key, size_t key_len,
        enum key_flag key_flag)
{
    struct wpa_sm *sm = &gWpaSm;

    /*gtk or ptk both need check countermeasures*/
    if (alg == WIFI_WPA_ALG_TKIP && key_idx == 0 && key_len == 32) {
        /* Clear the MIC error counter when setting a new PTK. */
        sm->mic_errors_seen = 0;
    }

    key_sm->keys_cleared = 0;
    key_sm->alg = alg;
    memcpy(key_sm->addr, addr, ETH_ALEN);
    key_sm->key_idx = key_idx;
    key_sm->set_tx = set_tx;
    memcpy(key_sm->key, key, key_len);

    wpa_install_key(alg, addr, key_idx, set_tx, seq, seq_len, key, key_len, key_flag);
    return 0;
}

static int
wpa_sm_get_key(uint8_t *ifx, int *alg, u8 *addr, int *key_idx, u8 *key, size_t key_len, enum key_flag key_flag)
{
    return wpa_get_key(ifx, alg, addr, key_idx, key, key_len, key_flag);
}

void wpa_supplicant_clr_countermeasures(u16 *pisunicast)
{
    struct wpa_sm *sm = &gWpaSm;
    sm->mic_errors_seen = 0;
    wpa_printf(MSG_DEBUG, "WPA: TKIP countermeasures clean");
}

/*recovery from countermeasures state, countermeasures state is period that stop connection with ap
  also used in wpa_init after connecting with ap
*/
void wpa_supplicant_stop_countermeasures(void *data, void *user_ctx)
{
    struct wpa_sm *sm = &gWpaSm;

    if (sm->countermeasures) {
        sm->countermeasures = 0;
        wpa_supplicant_clr_countermeasures(NULL);
        eloop_cancel_timeout(wpa_supplicant_stop_countermeasures, NULL, NULL);

        wpa_printf(MSG_DEBUG, "WPA: TKIP countermeasures stopped");
        /*renew scan preocess, this isn't done now*/
    }
    wpa_sm_set_state(WPA_DISCONNECTED);
}

int wpa_michael_mic_failure(u16 isunicast)
{
    struct wpa_sm *sm = &gWpaSm;

    wpa_printf(MSG_DEBUG, "TKIP MIC failure occur");

    if (sm->mic_errors_seen) {
        /* Send the new MIC error report immediately since we are going
         * to start countermeasures and AP better do the same.
         */
        wpa_sm_set_state(WPA_TKIP_COUNTERMEASURES);
        wpa_sm_key_request(sm, 1, isunicast);

        /* initialize countermeasures */
        sm->countermeasures = 1;
        wpa_printf(MSG_DEBUG, "TKIP countermeasures started");

        /*
         * Need to wait for completion of request frame. We do not get
         * any callback for the message completion, so just wait a
         * short while and hope for the best. */
         os_sleep(0, 10000);

        /*deauthenticate AP*/

        /*stop monitor next mic_failure timer,disconnect for 60sec, then stop contermeasures*/
        eloop_cancel_timeout(wpa_supplicant_stop_countermeasures, NULL, NULL);
        eloop_register_timeout(60, 0, wpa_supplicant_stop_countermeasures, NULL, NULL);

        /* TODO: mark the AP rejected for 60 second. STA is
         * allowed to associate with another AP.. */
    } else {
        sm->mic_errors_seen++;
        wpa_sm_set_state(WPA_MIC_FAILURE);
        wpa_sm_key_request(sm, 1, isunicast);
        /*start 60sec counter to monitor whether next mic_failure occur in this period, or clear mic_errors_seen*/
        eloop_cancel_timeout(wpa_supplicant_stop_countermeasures, NULL, NULL);
        eloop_register_timeout(60, 0, wpa_supplicant_stop_countermeasures, NULL, NULL);
    }

    return 0;
}

/*
   eapol tx callback function to make sure new key
    install after 4-way handoff
*/
void eapol_txcb(uint8_t *eapol_payload, size_t len, bool tx_failure)
{
    struct ieee802_1x_hdr *hdr;
    struct wpa_eapol_key *key;
    struct wpa_sm *sm = &gWpaSm;
    u8 isdeauth = 0;  //no_zero value is the reason for deauth

    if (len < sizeof(struct ieee802_1x_hdr)) {
        /* Invalid 802.1X header, ignore */
        return;
    }
    hdr = (struct ieee802_1x_hdr *) eapol_payload;
    if (hdr->type != IEEE802_1X_TYPE_EAPOL_KEY) {
        /* Ignore EAPOL non-key frames */
        return;
    }
    if (len < (sizeof(struct ieee802_1x_hdr) + sizeof(struct wpa_eapol_key))) {
        wpa_printf(MSG_ERROR, "EAPOL TxDone with invalid payload len! (len - %zu)", len);
        return;
    }
    key = (struct wpa_eapol_key *) (hdr + 1);

    switch(WPA_SM_STATE(sm)) {
        case WPA_FIRST_HALF_4WAY_HANDSHAKE:
        case WPA_LAST_HALF_4WAY_HANDSHAKE:
            if (WPA_GET_BE16(key->key_data_length) == 0 ||
                    (WPA_GET_BE16(key->key_info) & WPA_KEY_INFO_SECURE)) {
                /* msg 4/4 Tx Done */
                if (tx_failure) {
                    wpa_printf(MSG_ERROR, "Eapol message 4/4 tx failure, not installing keys");
                    return;
                }

                if (sm->txcb_flags & WPA_4_4_HANDSHAKE_BIT) {
                    sm->txcb_flags &= ~WPA_4_4_HANDSHAKE_BIT;
                    isdeauth = wpa_supplicant_send_4_of_4_txcallback(sm);
                } else {
                    wpa_printf(MSG_DEBUG, "4/4 txcb, flags=%d", sm->txcb_flags);
                }
            } else {
                /* msg 2/4 Tx Done */
                wpa_printf(MSG_DEBUG, "2/4 txcb, flags=%d, txfail %d", sm->txcb_flags, tx_failure);
            }
            break;
        case WPA_GROUP_HANDSHAKE:
            if (sm->txcb_flags & WPA_GROUP_HANDSHAKE_BIT) {
                sm->txcb_flags &= ~WPA_GROUP_HANDSHAKE_BIT;
            } else {
                wpa_printf(MSG_DEBUG, "2/2 txcb, flags=%d", sm->txcb_flags);
            }
            break;
        case WPA_TKIP_COUNTERMEASURES: isdeauth=WLAN_REASON_MICHAEL_MIC_FAILURE;
            break;
        default: break;
    }

    if(isdeauth) {
        wpa_sm_deauthenticate(sm, isdeauth);
    }
}

bool wpa_sta_in_4way_handshake(void)
{
    struct wpa_sm *sm = &gWpaSm;
    if ( WPA_SM_STATE(sm) == WPA_MIC_FAILURE || WPA_SM_STATE(sm) == WPA_FIRST_HALF_4WAY_HANDSHAKE
        || WPA_SM_STATE(sm) == WPA_LAST_HALF_4WAY_HANDSHAKE) {
        return true;
    }
    return false;
}

bool wpa_sta_is_cur_pmksa_set(void) {
    struct wpa_sm *sm = &gWpaSm;
    return (pmksa_cache_get_current(sm) != NULL);
}

bool wpa_sta_cur_pmksa_matches_akm(void) {
    struct wpa_sm *sm = &gWpaSm;
    struct rsn_pmksa_cache_entry *pmksa;

    pmksa = pmksa_cache_get_current(sm);
    return (pmksa != NULL  &&
            sm->key_mgmt == pmksa->akmp);
}

void wpa_sta_clear_curr_pmksa(void) {
    struct wpa_sm *sm = &gWpaSm;

    if (sm->pmksa)
        pmksa_cache_flush(sm->pmksa, NULL, sm->pmk, sm->pmk_len);
    pmksa_cache_clear_current(sm);
}

struct wpa_sm * get_wpa_sm(void)
{
    return &gWpaSm;
}

int wpa_sm_set_ap_rsnxe(const u8 *ie, size_t len)
{
    struct wpa_sm *sm = &gWpaSm;
    if (!sm)
        return -1;

    os_free(sm->ap_rsnxe);
    if (!ie || len == 0) {
        wpa_hexdump(MSG_DEBUG, "WPA: set AP RSNXE", ie, len);
        sm->ap_rsnxe = NULL;
        sm->ap_rsnxe_len = 0;
    } else {
        wpa_hexdump(MSG_DEBUG, "WPA: set AP RSNXE", ie, len);
        sm->ap_rsnxe = os_memdup(ie, len);
        if (!sm->ap_rsnxe)
            return -1;

        sm->ap_rsnxe_len = len;
    }

    sm->sae_pwe = esp_wifi_get_config_sae_pwe_h2e_internal(WIFI_IF_STA);
#ifdef CONFIG_SAE_PK
    const u8 *pw = (const u8 *)esp_wifi_sta_get_prof_password_internal();
    if (esp_wifi_sta_get_config_sae_pk_internal() != WPA3_SAE_PK_MODE_DISABLED &&
            sae_pk_valid_password((const char*)pw)) {
        sm->sae_pk = true;
    }
#endif /* CONFIG_SAE_PK */
    return 0;
}


int wpa_sm_set_assoc_rsnxe(struct wpa_sm *sm, const u8 *ie, size_t len)
{
    if (!sm)
        return -1;

    os_free(sm->assoc_rsnxe);
    if (!ie || len == 0) {
        sm->assoc_rsnxe = NULL;
        sm->assoc_rsnxe_len = 0;
    } else {
        wpa_hexdump(MSG_DEBUG, "RSN: set own RSNXE", ie, len);
        sm->assoc_rsnxe = os_memdup(ie, len);
        if (!sm->assoc_rsnxe)
            return -1;

        sm->assoc_rsnxe_len = len;
    }

    return 0;
}

void wpa_sm_drop_sa(struct wpa_sm *sm)
{
    wpa_printf(MSG_DEBUG, "WPA: Clear old PMK and PTK");
    sm->ptk_set = 0;
    sm->tptk_set = 0;
    sm->pmk_len = 0;
    os_memset(&sm->ptk, 0, sizeof(sm->ptk));
    os_memset(&sm->tptk, 0, sizeof(sm->tptk));
    os_memset(&sm->gtk, 0, sizeof(sm->gtk));
    os_memset(&sm->igtk, 0, sizeof(sm->igtk));
}

#ifdef CONFIG_OWE_STA
struct wpabuf *owe_build_assoc_req(struct wpa_sm *sm, u16 group)
{
    struct wpabuf *pub = NULL;
    size_t prime_len;

    if (group == OWE_DH_GRP19) {
        prime_len = OWE_PRIME_LEN;
    } else {
        wpa_printf(MSG_ERROR, "OWE: Unsupported Diffie-Hellman group");
        return NULL;
    }

    sm->owe_ecdh = crypto_ecdh_init(group);

    if (!sm->owe_ecdh) {
        wpa_printf(MSG_ERROR, "Initialization of ecdh failed");
        return NULL;
    }

    sm->owe_group = group;
    /* Get own public key */
    pub = crypto_ecdh_get_pubkey(sm->owe_ecdh, 0);
    pub = wpabuf_zeropad(pub, prime_len);

    if (!pub) {
        wpa_printf(MSG_ERROR, "Own public key is NULL");
        goto fail;
    }

    wpa_hexdump_buf(MSG_DEBUG, "Own public key", pub);

    if (sm->owe_ie) {
        wpabuf_free(sm->owe_ie);
    }
    sm->owe_ie = wpabuf_alloc(5 + wpabuf_len(pub));

    if (!sm->owe_ie) {
        wpa_printf(MSG_ERROR, "OWE IE allocation failed");
        goto fail;
    }

    /* Constructing the DH IE */
    wpabuf_put_u8(sm->owe_ie, WLAN_EID_EXTENSION);
    wpabuf_put_u8(sm->owe_ie, 1 + 2 + wpabuf_len(pub));
    wpabuf_put_u8(sm->owe_ie, WLAN_EID_EXT_OWE_DH_PARAM);
    wpabuf_put_le16(sm->owe_ie, group);
    wpabuf_put_buf(sm->owe_ie, pub);
    wpabuf_free(pub);

    wpa_hexdump_buf(MSG_DEBUG, "OWE: Diffie-Hellman Parameter element", sm->owe_ie);

    return (struct wpabuf *)wpabuf_head(sm->owe_ie);

fail:
    wpabuf_free(pub);
    crypto_ecdh_deinit(sm->owe_ecdh);
    return NULL;
}

int owe_process_assoc_resp(const u8 *rsn_ie, size_t rsn_len, const uint8_t *dh_ie, size_t dh_len)
{
    size_t prime_len=0,hash_len=0;
    struct wpabuf * sh_secret = NULL, *pub = NULL, *hkey = NULL;
    const char *info = "OWE Key Generation";
    u8 pmkid[SHA256_MAC_LEN], prk[SHA256_MAC_LEN], pmk[SHA256_MAC_LEN];
    const u8 *addr[2];
    size_t len[2];
    u16 group;

    struct wpa_sm *sm;
    sm = get_wpa_sm();

    wpabuf_free(sm->owe_ie); //free the dh ie constructed in owe_build_assoc_req
    sm->owe_ie = NULL;

    struct wpa_ie_data *parsed_rsn_data;
    parsed_rsn_data = os_zalloc(sizeof(struct wpa_ie_data));
    if (!parsed_rsn_data) {
        wpa_printf(MSG_ERROR, "Memory allocation failed");
        return -1;
    }

    if (rsn_ie && rsn_len && wpa_parse_wpa_ie_rsn(rsn_ie, rsn_len + 2, parsed_rsn_data) != 0) {
        goto fail;
    }

    if (dh_ie && MIN_DH_LEN(dh_len)) {
        wpa_printf(MSG_ERROR, "OWE: Invalid Diffie Hellman IE");
        goto fail;
    }
    if (!dh_ie && parsed_rsn_data->num_pmkid == 0) {
        wpa_printf(MSG_ERROR, "OWE: Assoc response should either have pmkid or DH IE");
        goto fail;
    }

    if (!sm->cur_pmksa) { /* No PMK caching */
        if (dh_ie == NULL) {
            goto fail;
        }
        dh_len += 2;

        dh_ie += 3;
        dh_len -=3;
        group = WPA_GET_LE16(dh_ie);

        /* Only group 19 is supported */
        if ((group != sm->owe_group) || (group != OWE_DH_GRP19)) {
            wpa_printf(MSG_ERROR, "OWE: Unexpected Diffie-Hellman group in response");
            goto fail;
        }

        prime_len = OWE_PRIME_LEN;

        /* Set peer's public key point and calculate shared secret */
        sh_secret = crypto_ecdh_set_peerkey(sm->owe_ecdh, 0, dh_ie+2, dh_len-2);
        sh_secret = wpabuf_zeropad(sh_secret, prime_len);
        if (!sh_secret) {
            wpa_printf(MSG_ERROR, "OWE: Invalid peer DH public key");
            goto fail;
        }

        wpa_hexdump_buf_key(MSG_DEBUG, "OWE: DH shared secret", sh_secret);
        pub = crypto_ecdh_get_pubkey(sm->owe_ecdh, 0);
        if (!pub) {
            wpa_printf(MSG_ERROR, "No own public key");
            wpabuf_free(sh_secret);
            goto fail;
        }

        /* PMKID = Truncate-128(Hash(C | A)) */
        addr[0] = wpabuf_head(pub);
        len[0] = wpabuf_len(pub);
        addr[1] = dh_ie + 2;
        len[1] = dh_len - 2;

        int res = sha256_vector(2, addr, len, pmkid);
        if (res < 0 ) {
            goto fail;
        }

        hash_len = SHA256_MAC_LEN;

        pub = wpabuf_zeropad(pub, prime_len);

        /* prk = HKDF-extract(C | A | group, z) */
        hkey = wpabuf_alloc(wpabuf_len(pub) + dh_len - 2 + 2);

        wpabuf_put_buf(hkey, pub); /* C */
        wpabuf_free(pub);

        wpabuf_put_data(hkey, dh_ie + 2, dh_len - 2); /* A */
        wpabuf_put_le16(hkey, sm->owe_group); /* group */

        res = hmac_sha256(wpabuf_head(hkey), wpabuf_len(hkey), wpabuf_head(sh_secret), wpabuf_len(sh_secret), prk);
        if (res < 0 ) {
            goto fail;
        }

        hash_len = SHA256_MAC_LEN;

        wpabuf_free(hkey);
        wpabuf_free(sh_secret);

        wpa_hexdump_key(MSG_DEBUG, "OWE: prk", prk, hash_len);

        /* PMK = HKDF-expand(prk, "OWE Key Generation", n) */
        res = hmac_sha256_kdf(prk, hash_len, NULL, (const u8 *)info,
        os_strlen(info), pmk, hash_len);
        if (res < 0 ) {
            goto fail;
        }

        forced_memzero(prk, SHA256_MAC_LEN);
        wpa_hexdump(MSG_DEBUG, "OWE: PMKID", pmkid, OWE_PMKID_LEN);

        os_memcpy(sm->pmk,pmk,hash_len);
        sm->pmk_len = hash_len;
        wpa_hexdump_key(MSG_DEBUG, "OWE: PMK", sm->pmk, sm->pmk_len);

        pmksa_cache_add(sm->pmksa, sm->pmk, sm->pmk_len, pmkid, NULL, 0,
                            sm->bssid, sm->own_addr, sm->network_ctx, sm->key_mgmt);
        goto done;
    } else { /* PMK caching */
        if (parsed_rsn_data && sm->cur_pmksa) {
            if (parsed_rsn_data->num_pmkid == 1 && parsed_rsn_data->pmkid) {
                if (os_memcmp(parsed_rsn_data->pmkid, sm->cur_pmksa->pmkid, OWE_PMKID_LEN) == 0) {
                    wpa_printf(MSG_DEBUG, "OWE: Using PMK caching");
                    wpa_sm_set_pmk_from_pmksa(sm);
                    goto done;
                } else {
                    wpa_printf(MSG_DEBUG, "OWE : Invalid PMKID in response");
                    goto fail;
                }
            }
        }
     }
done:
    os_free(parsed_rsn_data);
    return 0;
fail:
    os_free(parsed_rsn_data);
    return -1;
}
#endif // CONFIG_OWE_STA
#endif // ESP_SUPPLICANT<|MERGE_RESOLUTION|>--- conflicted
+++ resolved
@@ -655,11 +655,7 @@
     u8 *kde, *kde_buf = NULL;
     size_t kde_len;
 
-<<<<<<< HEAD
-    #ifdef CONFIG_ESP_WIFI_ENTERPRISE_SUPPORT
-=======
 #ifdef CONFIG_ESP_WIFI_ENTERPRISE_SUPPORT
->>>>>>> 5c61c893
     if (is_wpa2_enterprise_connection()) {
         wpa2_ent_eap_state_t state = eap_client_get_eap_state();
         if (state == WPA2_ENT_EAP_STATE_IN_PROGRESS) {
@@ -668,12 +664,8 @@
             return;
         }
     }
-<<<<<<< HEAD
-    #endif /* CONFIG_ESP_WIFI_ENTERPRISE_SUPPORT */
-=======
 #endif
 
->>>>>>> 5c61c893
     wpa_sm_set_state(WPA_FIRST_HALF_4WAY_HANDSHAKE);
 
     wpa_printf(MSG_DEBUG, "WPA 1/4-Way Handshake");
