/*
 * SPDX-FileCopyrightText: 2015-2025 Espressif Systems (Shanghai) CO LTD
 *
 * SPDX-License-Identifier: Apache-2.0
 */

#include <inttypes.h>
<<<<<<< HEAD
#include <sys/param.h> // for MIN/MAX
=======
#include "freertos/FreeRTOS.h"
>>>>>>> 48755188
#include "esp_private/sdmmc_common.h"


static const char* TAG = "sdmmc_cmd";


esp_err_t sdmmc_send_cmd(sdmmc_card_t* card, sdmmc_command_t* cmd)
{
    if (card->host.command_timeout_ms != 0) {
        cmd->timeout_ms = card->host.command_timeout_ms;
    } else if (cmd->timeout_ms == 0) {
        cmd->timeout_ms = SDMMC_DEFAULT_CMD_TIMEOUT_MS;
    }

    int slot = card->host.slot;
    ESP_LOGV(TAG, "sending cmd slot=%d op=%" PRIu32 " arg=%" PRIx32 " flags=%x data=%p blklen=%" PRIu32 " datalen=%" PRIu32 " timeout=%" PRIu32,
            slot, cmd->opcode, cmd->arg, cmd->flags, cmd->data, (uint32_t) cmd->blklen, (uint32_t) cmd->datalen, cmd->timeout_ms);
    esp_err_t err = (*card->host.do_transaction)(slot, cmd);
    if (err != 0) {
        ESP_LOGD(TAG, "cmd=%" PRIu32 ", sdmmc_req_run returned 0x%x", cmd->opcode, err);
        return err;
    }
    int state = MMC_R1_CURRENT_STATE(cmd->response);
    ESP_LOGV(TAG, "cmd response %08" PRIx32 " %08" PRIx32 " %08" PRIx32 " %08" PRIx32 " err=0x%x state=%d",
               cmd->response[0],
               cmd->response[1],
               cmd->response[2],
               cmd->response[3],
               cmd->error,
               state);
    return cmd->error;
}

esp_err_t sdmmc_send_app_cmd(sdmmc_card_t* card, sdmmc_command_t* cmd)
{
    sdmmc_command_t app_cmd = {
        .opcode = MMC_APP_CMD,
        .flags = SCF_CMD_AC | SCF_RSP_R1,
        .arg = MMC_ARG_RCA(card->rca),
    };
    esp_err_t err = sdmmc_send_cmd(card, &app_cmd);
    if (err != ESP_OK) {
        return err;
    }
    // Check APP_CMD status bit (only in SD mode)
    if (!host_is_spi(card) && !(MMC_R1(app_cmd.response) & MMC_R1_APP_CMD)) {
        ESP_LOGW(TAG, "card doesn't support APP_CMD");
        return ESP_ERR_NOT_SUPPORTED;
    }
    return sdmmc_send_cmd(card, cmd);
}


esp_err_t sdmmc_send_cmd_go_idle_state(sdmmc_card_t* card)
{
    sdmmc_command_t cmd = {
        .opcode = MMC_GO_IDLE_STATE,
        .flags = SCF_CMD_BC | SCF_RSP_R0,
    };
    esp_err_t err = sdmmc_send_cmd(card, &cmd);
    if (host_is_spi(card)) {
        /* To enter SPI mode, CMD0 needs to be sent twice (see figure 4-1 in
         * SD Simplified spec v4.10). Some cards enter SD mode on first CMD0,
         * so don't expect the above command to succeed.
         * SCF_RSP_R1 flag below tells the lower layer to expect correct R1
         * response (in SPI mode).
         */
        (void) err;
        vTaskDelay(SDMMC_GO_IDLE_DELAY_MS / portTICK_PERIOD_MS);

        cmd.flags |= SCF_RSP_R1;
        err = sdmmc_send_cmd(card, &cmd);
    }
    if (err == ESP_OK) {
        vTaskDelay(SDMMC_GO_IDLE_DELAY_MS / portTICK_PERIOD_MS);
    }
    return err;
}


esp_err_t sdmmc_send_cmd_send_if_cond(sdmmc_card_t* card, uint32_t ocr)
{
    const uint8_t pattern = 0xaa; /* any pattern will do here */
    sdmmc_command_t cmd = {
        .opcode = SD_SEND_IF_COND,
        .arg = (((ocr & SD_OCR_VOL_MASK) != 0) << 8) | pattern,
        .flags = SCF_CMD_BCR | SCF_RSP_R7,
    };
    esp_err_t err = sdmmc_send_cmd(card, &cmd);
    if (err != ESP_OK) {
        return err;
    }
    uint8_t response = cmd.response[0] & 0xff;
    if (response != pattern) {
        ESP_LOGD(TAG, "%s: received=0x%x expected=0x%x", __func__, response, pattern);
        return ESP_ERR_INVALID_RESPONSE;
    }
    return ESP_OK;
}

esp_err_t sdmmc_send_cmd_send_op_cond(sdmmc_card_t* card, uint32_t ocr, uint32_t *ocrp)
{
    esp_err_t err;

    /* If the host supports this, keep card clock enabled
     * from the start of ACMD41 until the card is idle.
     * (Ref. SD spec, section 4.4 "Clock control".)
     */
    if (card->host.set_cclk_always_on != NULL) {
        err = card->host.set_cclk_always_on(card->host.slot, true);
        if (err != ESP_OK) {
            ESP_LOGE(TAG, "%s: set_cclk_always_on (1) err=0x%x", __func__, err);
            return err;
        }
        ESP_LOGV(TAG, "%s: keeping clock on during ACMD41", __func__);
    }

    sdmmc_command_t cmd = {
            .arg = ocr,
            .flags = SCF_CMD_BCR | SCF_RSP_R3,
            .opcode = SD_APP_OP_COND
    };
    int nretries = SDMMC_SEND_OP_COND_MAX_RETRIES;
    int err_cnt = SDMMC_SEND_OP_COND_MAX_ERRORS;
    for (; nretries != 0; --nretries)  {
        bzero(&cmd, sizeof cmd);
        cmd.arg = ocr;
        cmd.flags = SCF_CMD_BCR | SCF_RSP_R3;
        if (!card->is_mmc) { /* SD mode */
            cmd.opcode = SD_APP_OP_COND;
            err = sdmmc_send_app_cmd(card, &cmd);
        } else { /* MMC mode */
            cmd.arg &= ~MMC_OCR_ACCESS_MODE_MASK;
            cmd.arg |= MMC_OCR_SECTOR_MODE;
            cmd.opcode = MMC_SEND_OP_COND;
            err = sdmmc_send_cmd(card, &cmd);
        }

        if (err != ESP_OK) {
            if (--err_cnt == 0) {
                ESP_LOGD(TAG, "%s: sdmmc_send_app_cmd err=0x%x", __func__, err);
                goto done;
            } else {
                ESP_LOGV(TAG, "%s: ignoring err=0x%x", __func__, err);
                continue;
            }
        }
        // In SD protocol, card sets MEM_READY bit in OCR when it is ready.
        // In SPI protocol, card clears IDLE_STATE bit in R1 response.
        if (!host_is_spi(card)) {
            if ((MMC_R3(cmd.response) & MMC_OCR_MEM_READY) ||
                ocr == 0) {
                break;
            }
        } else {
            if ((SD_SPI_R1(cmd.response) & SD_SPI_R1_IDLE_STATE) == 0) {
                break;
            }
        }
        vTaskDelay(10 / portTICK_PERIOD_MS);
    }

    if (nretries == 0) {
        err = ESP_ERR_TIMEOUT;
        goto done;
    }

    if (ocrp) {
        *ocrp = MMC_R3(cmd.response);
    }

    err = ESP_OK;
done:

    if (card->host.set_cclk_always_on != NULL) {
        esp_err_t err_cclk_dis = card->host.set_cclk_always_on(card->host.slot, false);
        if (err_cclk_dis != ESP_OK) {
            ESP_LOGE(TAG, "%s: set_cclk_always_on (2) err=0x%x", __func__, err);
            /* If we failed to disable clock, don't overwrite 'err' to return the original error */
        }
        ESP_LOGV(TAG, "%s: clock always-on mode disabled", __func__);
    }

    return err;
}

esp_err_t sdmmc_send_cmd_read_ocr(sdmmc_card_t *card, uint32_t *ocrp)
{
    assert(ocrp);
    sdmmc_command_t cmd = {
        .opcode = SD_READ_OCR,
        .flags = SCF_CMD_BCR | SCF_RSP_R2
    };
    esp_err_t err = sdmmc_send_cmd(card, &cmd);
    if (err != ESP_OK) {
        return err;
    }
    *ocrp = SD_SPI_R3(cmd.response);
    return ESP_OK;
}


esp_err_t sdmmc_send_cmd_all_send_cid(sdmmc_card_t* card, sdmmc_response_t* out_raw_cid)
{
    assert(out_raw_cid);
    sdmmc_command_t cmd = {
            .opcode = MMC_ALL_SEND_CID,
            .flags = SCF_CMD_BCR | SCF_RSP_R2
    };
    esp_err_t err = sdmmc_send_cmd(card, &cmd);
    if (err != ESP_OK) {
        return err;
    }
    memcpy(out_raw_cid, &cmd.response, sizeof(sdmmc_response_t));
    return ESP_OK;
}

esp_err_t sdmmc_send_cmd_send_cid(sdmmc_card_t *card, sdmmc_cid_t *out_cid)
{
    assert(out_cid);
    assert(host_is_spi(card) && "SEND_CID should only be used in SPI mode");
    assert(!card->is_mmc && "MMC cards are not supported in SPI mode");
    sdmmc_response_t buf;
    sdmmc_command_t cmd = {
        .opcode = MMC_SEND_CID,
        .flags = SCF_CMD_READ | SCF_CMD_ADTC,
        .arg = 0,
        .data = &buf[0],
        .datalen = sizeof(buf)
    };
    esp_err_t err = sdmmc_send_cmd(card, &cmd);
    if (err != ESP_OK) {
        return err;
    }
    sdmmc_flip_byte_order(buf, sizeof(buf));
    return sdmmc_decode_cid(buf, out_cid);
}


esp_err_t sdmmc_send_cmd_set_relative_addr(sdmmc_card_t* card, uint16_t* out_rca)
{
    assert(out_rca);
    sdmmc_command_t cmd = {
            .opcode = SD_SEND_RELATIVE_ADDR,
            .flags = SCF_CMD_BCR | SCF_RSP_R6
    };

    /* MMC cards expect us to set the RCA.
     * Set RCA to 1 since we don't support multiple cards on the same bus, for now.
     */
    uint16_t mmc_rca = 1;
    if (card->is_mmc) {
        cmd.arg = MMC_ARG_RCA(mmc_rca);
    }

    esp_err_t err = sdmmc_send_cmd(card, &cmd);
    if (err != ESP_OK) {
        return err;
    }

    if (card->is_mmc) {
        *out_rca = mmc_rca;
    } else {
        uint16_t response_rca = SD_R6_RCA(cmd.response);
        if (response_rca == 0) {
            // Try to get another RCA value if RCA value in the previous response was 0x0000
            // The value 0x0000 is reserved to set all cards into the Stand-by State with CMD7
            err = sdmmc_send_cmd(card, &cmd);
            if (err != ESP_OK) {
                return err;
            }
            response_rca = SD_R6_RCA(cmd.response);
        }
        *out_rca = response_rca;
    }
    return ESP_OK;
}

esp_err_t sdmmc_send_cmd_set_blocklen(sdmmc_card_t* card, sdmmc_csd_t* csd)
{
    sdmmc_command_t cmd = {
            .opcode = MMC_SET_BLOCKLEN,
            .arg = csd->sector_size,
            .flags = SCF_CMD_AC | SCF_RSP_R1
    };
    return sdmmc_send_cmd(card, &cmd);
}

esp_err_t sdmmc_send_cmd_send_csd(sdmmc_card_t* card, sdmmc_csd_t* out_csd)
{
    /* The trick with SEND_CSD is that in SPI mode, it acts as a data read
     * command, while in SD mode it is an AC command with R2 response.
     */
    sdmmc_response_t spi_buf;
    const bool is_spi = host_is_spi(card);
    sdmmc_command_t cmd = {
            .opcode = MMC_SEND_CSD,
            .arg = is_spi ? 0 : MMC_ARG_RCA(card->rca),
            .flags = is_spi ? (SCF_CMD_READ | SCF_CMD_ADTC | SCF_RSP_R1) :
                    (SCF_CMD_AC | SCF_RSP_R2),
            .data = is_spi ? &spi_buf[0] : 0,
            .datalen = is_spi ? sizeof(spi_buf) : 0,
    };
    esp_err_t err = sdmmc_send_cmd(card, &cmd);
    if (err != ESP_OK) {
        return err;
    }
    uint32_t* ptr = cmd.response;
    if (is_spi) {
        sdmmc_flip_byte_order(spi_buf,  sizeof(spi_buf));
        ptr = spi_buf;
    }
    if (card->is_mmc) {
        err = sdmmc_mmc_decode_csd(cmd.response, out_csd);
    } else {
        err = sdmmc_decode_csd(ptr, out_csd);
    }
    return err;
}

esp_err_t sdmmc_send_cmd_select_card(sdmmc_card_t* card, uint32_t rca)
{
    /* Don't expect to see a response when de-selecting a card */
    uint32_t response = (rca == 0) ? 0 : SCF_RSP_R1;
    sdmmc_command_t cmd = {
            .opcode = MMC_SELECT_CARD,
            .arg = MMC_ARG_RCA(rca),
            .flags = SCF_CMD_AC | response
    };
    return sdmmc_send_cmd(card, &cmd);
}

esp_err_t sdmmc_send_cmd_send_scr(sdmmc_card_t* card, sdmmc_scr_t *out_scr)
{
    size_t datalen = 8;
    esp_err_t err = ESP_FAIL;

    void *buf = heap_caps_malloc(datalen, MALLOC_CAP_DMA);
    if (!buf) {
        ESP_LOGE(TAG, "%s: not enough mem, err=0x%x", __func__, ESP_ERR_NO_MEM);
        return ESP_ERR_NO_MEM;
    }
    size_t actual_size = heap_caps_get_allocated_size(buf);

    sdmmc_command_t cmd = {
            .data = buf,
            .datalen = datalen,
            .buflen = actual_size,
            .blklen = datalen,
            .flags = SCF_CMD_ADTC | SCF_CMD_READ | SCF_RSP_R1,
            .opcode = SD_APP_SEND_SCR
    };
    err = sdmmc_send_app_cmd(card, &cmd);
    if (err == ESP_OK) {
        err = sdmmc_decode_scr(buf, out_scr);
    }
    free(buf);
    return err;
}

esp_err_t sdmmc_send_cmd_set_bus_width(sdmmc_card_t* card, int width)
{
    sdmmc_command_t cmd = {
            .opcode = SD_APP_SET_BUS_WIDTH,
            .flags = SCF_RSP_R1 | SCF_CMD_AC,
            .arg = (width == 4) ? SD_ARG_BUS_WIDTH_4 : SD_ARG_BUS_WIDTH_1,
    };

    return sdmmc_send_app_cmd(card, &cmd);
}

esp_err_t sdmmc_send_cmd_crc_on_off(sdmmc_card_t* card, bool crc_enable)
{
    assert(host_is_spi(card) && "CRC_ON_OFF can only be used in SPI mode");
    sdmmc_command_t cmd = {
            .opcode = SD_CRC_ON_OFF,
            .arg = crc_enable ? 1 : 0,
            .flags = SCF_CMD_AC | SCF_RSP_R1
    };
    return sdmmc_send_cmd(card, &cmd);
}

esp_err_t sdmmc_send_cmd_send_status(sdmmc_card_t* card, uint32_t* out_status)
{
    sdmmc_command_t cmd = {
            .opcode = MMC_SEND_STATUS,
            .arg = MMC_ARG_RCA(card->rca),
            .flags = SCF_CMD_AC | SCF_RSP_R1
    };
    esp_err_t err = sdmmc_send_cmd(card, &cmd);
    if (err != ESP_OK) {
        return err;
    }
    if (out_status) {
        if (host_is_spi(card)) {
            *out_status = SD_SPI_R2(cmd.response);
        } else {
            *out_status = MMC_R1(cmd.response);
        }
    }
    return ESP_OK;
}

esp_err_t sdmmc_send_cmd_num_of_written_blocks(sdmmc_card_t* card, size_t* out_num_blocks)
{
    size_t datalen = sizeof(uint32_t);
    esp_err_t err = ESP_OK;

    void *buf = heap_caps_malloc(datalen, MALLOC_CAP_DMA);
    if (!buf) {
        ESP_LOGE(TAG, "%s: not enough mem, err=0x%x", __func__, ESP_ERR_NO_MEM);
        return ESP_ERR_NO_MEM;
    }
    size_t actual_size = heap_caps_get_allocated_size(buf);

    sdmmc_command_t cmd = {
        .data = buf,
        .datalen = datalen,
        .buflen = actual_size,
        .blklen = datalen,
        .flags = SCF_CMD_ADTC | SCF_RSP_R1 | SCF_CMD_READ,
        .opcode = SD_APP_SEND_NUM_WR_BLOCKS
    };

    err = sdmmc_send_app_cmd(card, &cmd);
    if (err != ESP_OK) {
        free(buf);
        ESP_LOGE(TAG, "%s: sdmmc_send_app_cmd returned 0x%x, failed to get number of written write blocks", __func__, err);
        return err;
    }

    size_t result = __builtin_bswap32(*(uint32_t*)buf);
    if (out_num_blocks) {
        *out_num_blocks = result;
    }
    free(buf);
    return err;
}

esp_err_t sdmmc_write_sectors(sdmmc_card_t* card, const void* src,
        size_t start_block, size_t block_count)
{
    if (block_count == 0) {
        return ESP_OK;
    }

    esp_err_t err = ESP_OK;
    size_t block_size = card->csd.sector_size;
    bool is_aligned = card->host.check_buffer_alignment(card->host.slot, src, block_size * block_count);

    if (is_aligned
        #if !SOC_SDMMC_PSRAM_DMA_CAPABLE
            && !esp_ptr_external_ram(src)
        #endif
    ) {
        err = sdmmc_write_sectors_dma(card, src, start_block, block_count, block_size * block_count);
    } else {
        // SDMMC peripheral needs DMA-capable buffers. Split the write into
        // separate (multi) block writes, if needed, and allocate a temporary
        // DMA-capable buffer.
        size_t blocks_per_write = MIN(CONFIG_SD_UNALIGNED_MULTI_BLOCK_RW_MAX_CHUNK_SIZE, block_count);

        // prefer using DMA aligned buffer if available over allocating local temporary buffer
        bool use_dma_aligned_buffer = (card->host.dma_aligned_buffer != NULL);
        void* buf = use_dma_aligned_buffer ? card->host.dma_aligned_buffer : NULL;

        // only allocate temporary buffer if we can't use the dma_aligned buffer
        if (!use_dma_aligned_buffer) {
            // We don't want to force the allocation into SPIRAM, the allocator
            // will decide based on the buffer size and memory availability.
            buf = heap_caps_malloc(block_size * blocks_per_write, MALLOC_CAP_DMA);
            if (!buf) {
                ESP_LOGE(TAG, "%s: not enough mem, err=0x%x", __func__, ESP_ERR_NO_MEM);
                return ESP_ERR_NO_MEM;
            }
        }
        size_t actual_size = heap_caps_get_allocated_size(buf);
        blocks_per_write = actual_size / card->csd.sector_size;
        // we should still respect the user configured maximum size
        blocks_per_write = MIN(CONFIG_SD_UNALIGNED_MULTI_BLOCK_RW_MAX_CHUNK_SIZE, blocks_per_write);
        if (blocks_per_write == 0) {
            if (!use_dma_aligned_buffer) {
                free(buf);
            }
            ESP_LOGE(TAG, "%s: buffer smaller than sector size: buf=%d, sector=%d", __func__, actual_size, card->csd.sector_size);
            return ESP_ERR_INVALID_SIZE;
        }

        const uint8_t* cur_src = (const uint8_t*) src;
        for (size_t i = 0; i < block_count; i += blocks_per_write) {
            // make sure not to write more than the remaining blocks, i.e. block_count - i
            blocks_per_write = MIN(blocks_per_write, (block_count - i));
            memcpy(buf, cur_src, block_size * blocks_per_write);
            cur_src += block_size * blocks_per_write;
            err = sdmmc_write_sectors_dma(card, buf, start_block + i, blocks_per_write, actual_size);
            if (err != ESP_OK) {
                ESP_LOGD(TAG, "%s: error 0x%x writing blocks %d+[%d..%d]",
                        __func__, err, start_block, i, i + blocks_per_write - 1);
                break;
            }
        }
        if (!use_dma_aligned_buffer) {
            free(buf);
        }
    }
    return err;
}

esp_err_t sdmmc_write_sectors_dma(sdmmc_card_t* card, const void* src,
        size_t start_block, size_t block_count, size_t buffer_len)
{
    if (start_block + block_count > card->csd.capacity) {
        return ESP_ERR_INVALID_SIZE;
    }
    size_t block_size = card->csd.sector_size;
    sdmmc_command_t cmd = {
            .flags = SCF_CMD_ADTC | SCF_RSP_R1,
            .blklen = block_size,
            .data = (void*) src,
            .datalen = block_count * block_size,
            .buflen = buffer_len,
            .timeout_ms = SDMMC_WRITE_CMD_TIMEOUT_MS
    };
    if (block_count == 1) {
        cmd.opcode = MMC_WRITE_BLOCK_SINGLE;
    } else {
        cmd.opcode = MMC_WRITE_BLOCK_MULTIPLE;
    }
    if (card->ocr & SD_OCR_SDHC_CAP) {
        cmd.arg = start_block;
    } else {
        cmd.arg = start_block * block_size;
    }

    uint32_t status = 0;
    esp_err_t err = sdmmc_send_cmd(card, &cmd);
    esp_err_t err_cmd13 = sdmmc_send_cmd_send_status(card, &status);

    if (err != ESP_OK) {
        if (cmd.opcode == MMC_WRITE_BLOCK_MULTIPLE) {
            if (!host_is_spi(card)) {
                sdmmc_wait_for_idle(card, status); // wait for the card to be idle (in transfer state)
            } else {
                vTaskDelay(1); // when the host is in spi mode
            }
            size_t successfully_written_blocks = 0;
            if (sdmmc_send_cmd_num_of_written_blocks(card, &successfully_written_blocks) == ESP_OK) {
                ESP_LOGD(TAG, "%s: successfully wrote %zu blocks out of %zu", __func__, successfully_written_blocks, block_count);
            } else {
                ESP_LOGE(TAG, "%s: sdmmc_send_cmd_num_of_written_blocks returned 0x%x", __func__, err);
            }
        }
        if (err_cmd13 == ESP_OK) {
            ESP_LOGE(TAG, "%s: sdmmc_send_cmd returned 0x%x, status 0x%" PRIx32, __func__, err, status);
        } else {
            ESP_LOGE(TAG, "%s: sdmmc_send_cmd returned 0x%x, failed to get status (0x%x)", __func__, err, err_cmd13);
        }
        return err;
    }

    /* SD mode: wait for the card to become idle based on R1 status */
    if (!host_is_spi(card)) {
        switch (sdmmc_wait_for_idle(card, status)) {
            case ESP_OK:
                break;
            case ESP_ERR_TIMEOUT:
                ESP_LOGE(TAG, "%s: sdmmc_wait_for_idle timeout", __func__);
                return ESP_ERR_TIMEOUT;
            default:
                return err;
        }
    }

    /* SPI mode: although card busy indication is based on the busy token,
     * SD spec recommends that the host checks the results of programming by sending
     * SEND_STATUS command. Some of the conditions reported in SEND_STATUS are not
     * reported via a data error token.
     */
    if (host_is_spi(card)) {
        err = sdmmc_send_cmd_send_status(card, &status);
        if (err != ESP_OK) {
            ESP_LOGE(TAG, "%s: sdmmc_send_cmd_send_status returned 0x%x", __func__, err);
            return err;
        }
        if (status & SD_SPI_R2_CARD_LOCKED) {
            ESP_LOGE(TAG, "%s: write failed, card is locked: r2=0x%04" PRIx32,
                     __func__, status);
            return ESP_ERR_INVALID_STATE;
        }
        if (status != 0) {
            ESP_LOGE(TAG, "%s: card status indicates an error after write operation: r2=0x%04" PRIx32,
                     __func__, status);
            return ESP_ERR_INVALID_RESPONSE;
        }
    }
    return ESP_OK;
}

esp_err_t sdmmc_read_sectors(sdmmc_card_t* card, void* dst,
        size_t start_block, size_t block_count)
{
    if (block_count == 0) {
        return ESP_OK;
    }

    esp_err_t err = ESP_OK;
    size_t block_size = card->csd.sector_size;
    bool is_aligned = card->host.check_buffer_alignment(card->host.slot, dst, block_size * block_count);

    if (is_aligned
        #if !SOC_SDMMC_PSRAM_DMA_CAPABLE
            && !esp_ptr_external_ram(dst)
        #endif
    ) {
        err = sdmmc_read_sectors_dma(card, dst, start_block, block_count, block_size * block_count);
    } else {
        // SDMMC peripheral needs DMA-capable buffers. Split the read into
        // separate (multi) block reads, if needed, and allocate a temporary
        // DMA-capable buffer.
        size_t blocks_per_read = MIN(CONFIG_SD_UNALIGNED_MULTI_BLOCK_RW_MAX_CHUNK_SIZE, block_count);

        // prefer using DMA aligned buffer if available over allocating local temporary buffer
        bool use_dma_aligned_buffer = (card->host.dma_aligned_buffer != NULL);
        void* buf = use_dma_aligned_buffer ? card->host.dma_aligned_buffer : NULL;

        // only allocate temporary buffer if we can't use the dma_aligned buffer
        if (!use_dma_aligned_buffer) {
            // We don't want to force the allocation into SPIRAM, the allocator
            // will decide based on the buffer size and memory availability.
            buf = heap_caps_malloc(block_size * blocks_per_read, MALLOC_CAP_DMA);
            if (!buf) {
                ESP_LOGE(TAG, "%s: not enough mem, err=0x%x", __func__, ESP_ERR_NO_MEM);
                return ESP_ERR_NO_MEM;
            }
        }
        size_t actual_size = heap_caps_get_allocated_size(buf);
        blocks_per_read = actual_size / card->csd.sector_size;
        // we should still respect the user configured maximum size
        blocks_per_read = MIN(CONFIG_SD_UNALIGNED_MULTI_BLOCK_RW_MAX_CHUNK_SIZE, blocks_per_read);
        if (blocks_per_read == 0) {
            if (!use_dma_aligned_buffer) {
                free(buf);
            }
            ESP_LOGE(TAG, "%s: buffer smaller than sector size: buf=%d, sector=%d", __func__, actual_size, card->csd.sector_size);
            return ESP_ERR_INVALID_SIZE;
        }

        uint8_t* cur_dst = (uint8_t*) dst;
        for (size_t i = 0; i < block_count; i += blocks_per_read) {
            // make sure not to read more than the remaining blocks, i.e. block_count - i
            blocks_per_read = MIN(blocks_per_read, (block_count - i));
            err = sdmmc_read_sectors_dma(card, buf, start_block + i, blocks_per_read, actual_size);
            if (err != ESP_OK) {
                ESP_LOGD(TAG, "%s: error 0x%x reading blocks %d+[%d..%d]",
                        __func__, err, start_block, i, i + blocks_per_read - 1);
                break;
            }
            memcpy(cur_dst, buf, block_size * blocks_per_read);
            cur_dst += block_size * blocks_per_read;
        }
        if (!use_dma_aligned_buffer) {
          free(buf);
        }
    }
    return err;
}
esp_err_t sdmmc_read_sectors_dma(sdmmc_card_t* card, void* dst,
        size_t start_block, size_t block_count, size_t buffer_len)
{
    if (start_block + block_count > card->csd.capacity) {
        return ESP_ERR_INVALID_SIZE;
    }
    size_t block_size = card->csd.sector_size;
    sdmmc_command_t cmd = {
            .flags = SCF_CMD_ADTC | SCF_CMD_READ | SCF_RSP_R1,
            .blklen = block_size,
            .data = (void*) dst,
            .datalen = block_count * block_size,
            .buflen = buffer_len,
    };
    if (block_count == 1) {
        cmd.opcode = MMC_READ_BLOCK_SINGLE;
    } else {
        cmd.opcode = MMC_READ_BLOCK_MULTIPLE;
    }
    if (card->ocr & SD_OCR_SDHC_CAP) {
        cmd.arg = start_block;
    } else {
        cmd.arg = start_block * block_size;
    }

    uint32_t status = 0;
    esp_err_t err = sdmmc_send_cmd(card, &cmd);
    esp_err_t err_cmd13 = sdmmc_send_cmd_send_status(card, &status);

    if (err != ESP_OK) {
        if (err_cmd13 == ESP_OK) {
            ESP_LOGE(TAG, "%s: sdmmc_send_cmd returned 0x%x, status 0x%" PRIx32, __func__, err, status);
        } else {
            ESP_LOGE(TAG, "%s: sdmmc_send_cmd returned 0x%x, failed to get status (0x%x)", __func__, err, err_cmd13);
        }
        return err;
    }

    /* SD mode: wait for the card to become idle based on R1 status */
    if (!host_is_spi(card)) {
        switch (sdmmc_wait_for_idle(card, status)) {
            case ESP_OK:
                break;
            case ESP_ERR_TIMEOUT:
                ESP_LOGE(TAG, "%s: sdmmc_wait_for_idle timeout", __func__);
                return ESP_ERR_TIMEOUT;
            default:
                return err;
        }
    }
    return ESP_OK;
}

esp_err_t sdmmc_erase_sectors(sdmmc_card_t* card, size_t start_sector,
        size_t sector_count, sdmmc_erase_arg_t arg)
{
    if (sector_count == 0) {
        return ESP_OK;
    }

    if (start_sector + sector_count > card->csd.capacity) {
        return ESP_ERR_INVALID_SIZE;
    }

    uint32_t cmd38_arg;
    if (arg == SDMMC_ERASE_ARG) {
        cmd38_arg = card->is_mmc ? SDMMC_MMC_TRIM_ARG : SDMMC_SD_ERASE_ARG;
    } else {
        cmd38_arg = card->is_mmc ? SDMMC_MMC_DISCARD_ARG : SDMMC_SD_DISCARD_ARG;
    }

    /* validate the CMD38 argument against card supported features */
    if (card->is_mmc) {
        if ((cmd38_arg == SDMMC_MMC_TRIM_ARG) && (sdmmc_can_trim(card) != ESP_OK)) {
            return ESP_ERR_NOT_SUPPORTED;
        }
        if ((cmd38_arg == SDMMC_MMC_DISCARD_ARG) && (sdmmc_can_discard(card) != ESP_OK)) {
            return ESP_ERR_NOT_SUPPORTED;
        }
    } else { // SD card
        if ((cmd38_arg == SDMMC_SD_DISCARD_ARG) && (sdmmc_can_discard(card) != ESP_OK)) {
            return ESP_ERR_NOT_SUPPORTED;
        }
    }

    /* default as block unit address */
    size_t addr_unit_mult = 1;

    if (!(card->ocr & SD_OCR_SDHC_CAP)) {
        addr_unit_mult = card->csd.sector_size;
    }

    /* prepare command to set the start address */
    sdmmc_command_t cmd = {
            .flags = SCF_CMD_AC | SCF_RSP_R1 | SCF_WAIT_BUSY,
            .opcode = card->is_mmc ? MMC_ERASE_GROUP_START :
                    SD_ERASE_GROUP_START,
            .arg = (start_sector * addr_unit_mult),
    };

    esp_err_t err = sdmmc_send_cmd(card, &cmd);
    if (err != ESP_OK) {
        ESP_LOGE(TAG, "%s: sdmmc_send_cmd (ERASE_GROUP_START) returned 0x%x", __func__, err);
        return err;
    }

    /* prepare command to set the end address */
    cmd.opcode = card->is_mmc ? MMC_ERASE_GROUP_END : SD_ERASE_GROUP_END;
    cmd.arg = ((start_sector + (sector_count - 1)) * addr_unit_mult);

    err = sdmmc_send_cmd(card, &cmd);
    if (err != ESP_OK) {
        ESP_LOGE(TAG, "%s: sdmmc_send_cmd (ERASE_GROUP_END) returned 0x%x", __func__, err);
        return err;
    }

    /* issue erase command */
    memset((void *)&cmd, 0 , sizeof(sdmmc_command_t));
    cmd.flags = SCF_CMD_AC | SCF_RSP_R1B | SCF_WAIT_BUSY;
    cmd.opcode = MMC_ERASE;
    cmd.arg = cmd38_arg;
    cmd.timeout_ms = sdmmc_get_erase_timeout_ms(card, cmd38_arg, sector_count * card->csd.sector_size / 1024);

    err = sdmmc_send_cmd(card, &cmd);
    if (err != ESP_OK) {
        ESP_LOGE(TAG, "%s: sdmmc_send_cmd (ERASE) returned 0x%x", __func__, err);
        return err;
    }

    if (host_is_spi(card)) {
        uint32_t status;
        err = sdmmc_send_cmd_send_status(card, &status);
        if (err != ESP_OK) {
            ESP_LOGE(TAG, "%s: sdmmc_send_cmd_send_status returned 0x%x", __func__, err);
            return err;
        }
        if (status != 0) {
            ESP_LOGE(TAG, "%s: card status indicates an error after erase operation: r2=0x%04" PRIx32,
                     __func__, status);
            return ESP_ERR_INVALID_RESPONSE;
        }
    }

    return ESP_OK;
}

esp_err_t sdmmc_can_discard(sdmmc_card_t* card)
{
    if ((card->is_mmc) && (card->ext_csd.rev >= EXT_CSD_REV_1_6)) {
         return ESP_OK;
    }
    // SD card
    if ((!card->is_mmc) && !host_is_spi(card) && (card->ssr.discard_support == 1)) {
        return ESP_OK;
    }
    return ESP_FAIL;
}

esp_err_t sdmmc_can_trim(sdmmc_card_t* card)
{
    if ((card->is_mmc) && (card->ext_csd.sec_feature & EXT_CSD_SEC_GB_CL_EN)) {
        return ESP_OK;
    }
    return ESP_FAIL;
}

esp_err_t sdmmc_mmc_can_sanitize(sdmmc_card_t* card)
{
    if ((card->is_mmc) && (card->ext_csd.sec_feature & EXT_CSD_SEC_SANITIZE)) {
        return ESP_OK;
    }
    return ESP_FAIL;
}

esp_err_t sdmmc_mmc_sanitize(sdmmc_card_t* card, uint32_t timeout_ms)
{
    esp_err_t err;
    uint8_t index = EXT_CSD_SANITIZE_START;
    uint8_t set = EXT_CSD_CMD_SET_NORMAL;
    uint8_t value = 0x01;

    if (sdmmc_mmc_can_sanitize(card) != ESP_OK) {
        return ESP_ERR_NOT_SUPPORTED;
    }
    /*
     * A Sanitize operation is initiated by writing a value to the extended
     * CSD[165] SANITIZE_START. While the device is performing the sanitize
     * operation, the busy line is asserted.
     * SWITCH command is used to write the EXT_CSD register.
     */
    sdmmc_command_t cmd = {
            .opcode = MMC_SWITCH,
            .arg = (MMC_SWITCH_MODE_WRITE_BYTE << 24) | (index << 16) | (value << 8) | set,
            .flags = SCF_RSP_R1B | SCF_CMD_AC | SCF_WAIT_BUSY,
            .timeout_ms = timeout_ms,
    };
    err = sdmmc_send_cmd(card, &cmd);
    if (err == ESP_OK) {
        //check response bit to see that switch was accepted
        if (MMC_R1(cmd.response) & MMC_R1_SWITCH_ERROR) {
            err = ESP_ERR_INVALID_RESPONSE;
        }
    }
    return err;
}

esp_err_t sdmmc_full_erase(sdmmc_card_t* card)
{
    sdmmc_erase_arg_t arg = SDMMC_SD_ERASE_ARG; // erase by default for SD card
    esp_err_t err;
    if (card->is_mmc) {
        arg = sdmmc_mmc_can_sanitize(card) == ESP_OK ? SDMMC_MMC_DISCARD_ARG: SDMMC_MMC_TRIM_ARG;
    }
    err = sdmmc_erase_sectors(card, 0, card->csd.capacity, arg);
    if ((err == ESP_OK) && (arg == SDMMC_MMC_DISCARD_ARG)) {
        uint32_t timeout_ms = sdmmc_get_erase_timeout_ms(card, SDMMC_MMC_DISCARD_ARG, card->csd.capacity * ((uint64_t) card->csd.sector_size) / 1024);
        return sdmmc_mmc_sanitize(card, timeout_ms);
    }
    return err;
}

esp_err_t sdmmc_get_status(sdmmc_card_t* card)
{
    uint32_t stat;
    return sdmmc_send_cmd_send_status(card, &stat);
}<|MERGE_RESOLUTION|>--- conflicted
+++ resolved
@@ -5,11 +5,8 @@
  */
 
 #include <inttypes.h>
-<<<<<<< HEAD
 #include <sys/param.h> // for MIN/MAX
-=======
 #include "freertos/FreeRTOS.h"
->>>>>>> 48755188
 #include "esp_private/sdmmc_common.h"
 
 
