/*
 * SPDX-FileCopyrightText: 2016-2022 Espressif Systems (Shanghai) CO LTD
 *
 * SPDX-License-Identifier: Apache-2.0
 */

#include <esp_types.h>
#include <stdlib.h>
#include <ctype.h>
#include <string.h>
#include "sdkconfig.h"
#include "esp_intr_alloc.h"
#include "esp_log.h"
#include "esp_pm.h"
#include "esp_check.h"
#include "esp_heap_caps.h"
#include "freertos/FreeRTOS.h"
#include "freertos/semphr.h"
#include "freertos/timers.h"
#include "freertos/ringbuf.h"
#include "esp_private/periph_ctrl.h"
#include "esp_private/adc_private.h"
#include "esp_private/adc_share_hw_ctrl.h"
#include "esp_private/sar_periph_ctrl.h"
#include "esp_clk_tree.h"
#include "driver/gpio.h"
#include "esp_adc/adc_continuous.h"
#include "hal/adc_types.h"
#include "hal/adc_hal.h"
#include "hal/dma_types.h"
#include "esp_memory_utils.h"
#include "adc_continuous_internal.h"
//For DMA
#if SOC_GDMA_SUPPORTED
#include "esp_private/gdma.h"
#elif CONFIG_IDF_TARGET_ESP32S2
#include "hal/spi_types.h"
#include "esp_private/spi_common_internal.h"
#elif CONFIG_IDF_TARGET_ESP32
#include "hal/i2s_types.h"
#include "driver/i2s_types.h"
#include "soc/i2s_periph.h"
#include "esp_private/i2s_platform.h"
#endif

static const char *ADC_TAG = "adc_continuous";

#define ADC_GET_IO_NUM(periph, channel) (adc_channel_io_map[periph][channel])

extern portMUX_TYPE rtc_spinlock; //TODO: Will be placed in the appropriate position after the rtc module is finished.
#define ADC_ENTER_CRITICAL()  portENTER_CRITICAL(&rtc_spinlock)
#define ADC_EXIT_CRITICAL()  portEXIT_CRITICAL(&rtc_spinlock)

#define INTERNAL_BUF_NUM      5

/*---------------------------------------------------------------
                   ADC Continuous Read Mode (via DMA)
---------------------------------------------------------------*/
//Function to address transaction
static bool s_adc_dma_intr(adc_continuous_ctx_t *adc_digi_ctx);

#if SOC_GDMA_SUPPORTED
static bool adc_dma_in_suc_eof_callback(gdma_channel_handle_t dma_chan, gdma_event_data_t *event_data, void *user_data);
static bool adc_dma_descr_err_callback(gdma_channel_handle_t dma_chan, void *user_data);
#else
static void adc_dma_intr_handler(void *arg);
#endif

static int8_t adc_digi_get_io_num(adc_unit_t adc_unit, uint8_t adc_channel)
{
    assert(adc_unit <= SOC_ADC_PERIPH_NUM);
    uint8_t adc_n = (adc_unit == ADC_UNIT_1) ? 0 : 1;
    return adc_channel_io_map[adc_n][adc_channel];
}

static esp_err_t adc_digi_gpio_init(adc_unit_t adc_unit, uint16_t channel_mask)
{
    esp_err_t ret = ESP_OK;
    uint64_t gpio_mask = 0;
    uint32_t n = 0;
    int8_t io = 0;

    while (channel_mask) {
        if (channel_mask & 0x1) {
            io = adc_digi_get_io_num(adc_unit, n);
            if (io < 0) {
                return ESP_ERR_INVALID_ARG;
            }
            gpio_mask |= BIT64(io);
        }
        channel_mask = channel_mask >> 1;
        n++;
    }

    gpio_config_t cfg = {
        .pin_bit_mask = gpio_mask,
        .mode = GPIO_MODE_DISABLE,
    };
    ret = gpio_config(&cfg);

    return ret;
}

esp_err_t adc_continuous_new_handle(const adc_continuous_handle_cfg_t *hdl_config, adc_continuous_handle_t *ret_handle)
{
    esp_err_t ret = ESP_OK;
    ESP_RETURN_ON_FALSE((hdl_config->conv_frame_size % SOC_ADC_DIGI_DATA_BYTES_PER_CONV == 0), ESP_ERR_INVALID_ARG, ADC_TAG, "conv_frame_size should be in multiples of `SOC_ADC_DIGI_DATA_BYTES_PER_CONV`");

    adc_continuous_ctx_t *adc_ctx = heap_caps_calloc(1, sizeof(adc_continuous_ctx_t), MALLOC_CAP_INTERNAL | MALLOC_CAP_8BIT);
    if (adc_ctx == NULL) {
        ret = ESP_ERR_NO_MEM;
        goto cleanup;
    }

    //ringbuffer storage/struct buffer
    adc_ctx->ringbuf_storage = heap_caps_calloc(1, hdl_config->max_store_buf_size, MALLOC_CAP_INTERNAL | MALLOC_CAP_8BIT);
    adc_ctx->ringbuf_struct = heap_caps_calloc(1, sizeof(StaticRingbuffer_t), MALLOC_CAP_INTERNAL | MALLOC_CAP_8BIT);
    if (!adc_ctx->ringbuf_storage || !adc_ctx->ringbuf_struct) {
        ret = ESP_ERR_NO_MEM;
        goto cleanup;
    }

    //ringbuffer
    adc_ctx->ringbuf_hdl = xRingbufferCreateStatic(hdl_config->max_store_buf_size, RINGBUF_TYPE_BYTEBUF, adc_ctx->ringbuf_storage, adc_ctx->ringbuf_struct);
    if (!adc_ctx->ringbuf_hdl) {
        ret = ESP_ERR_NO_MEM;
        goto cleanup;
    }

    //malloc internal buffer used by DMA
    adc_ctx->rx_dma_buf = heap_caps_calloc(1, hdl_config->conv_frame_size * INTERNAL_BUF_NUM, MALLOC_CAP_INTERNAL | MALLOC_CAP_DMA);
    if (!adc_ctx->rx_dma_buf) {
        ret = ESP_ERR_NO_MEM;
        goto cleanup;
    }

    //malloc dma descriptor
    uint32_t dma_desc_num_per_frame = (hdl_config->conv_frame_size + DMA_DESCRIPTOR_BUFFER_MAX_SIZE_4B_ALIGNED - 1) / DMA_DESCRIPTOR_BUFFER_MAX_SIZE_4B_ALIGNED;
    uint32_t dma_desc_max_num = dma_desc_num_per_frame * INTERNAL_BUF_NUM;
    adc_ctx->hal.rx_desc = heap_caps_calloc(1, (sizeof(dma_descriptor_t)) * dma_desc_max_num, MALLOC_CAP_INTERNAL | MALLOC_CAP_DMA);
    if (!adc_ctx->hal.rx_desc) {
        ret = ESP_ERR_NO_MEM;
        goto cleanup;
    }

    //malloc pattern table
    adc_ctx->hal_digi_ctrlr_cfg.adc_pattern = calloc(1, SOC_ADC_PATT_LEN_MAX * sizeof(adc_digi_pattern_config_t));
    if (!adc_ctx->hal_digi_ctrlr_cfg.adc_pattern) {
        ret = ESP_ERR_NO_MEM;
        goto cleanup;
    }

#if CONFIG_PM_ENABLE
    ret = esp_pm_lock_create(ESP_PM_APB_FREQ_MAX, 0, "adc_dma", &adc_ctx->pm_lock);
    if (ret != ESP_OK) {
        goto cleanup;
    }
#endif //CONFIG_PM_ENABLE

#if SOC_GDMA_SUPPORTED
    //alloc rx gdma channel
    gdma_channel_alloc_config_t rx_alloc_config = {
        .direction = GDMA_CHANNEL_DIRECTION_RX,
    };
    ret = gdma_new_channel(&rx_alloc_config, &adc_ctx->rx_dma_channel);
    if (ret != ESP_OK) {
        goto cleanup;
    }
    gdma_connect(adc_ctx->rx_dma_channel, GDMA_MAKE_TRIGGER(GDMA_TRIG_PERIPH_ADC, 0));

    gdma_strategy_config_t strategy_config = {
        .auto_update_desc = true,
        .owner_check = true
    };
    gdma_apply_strategy(adc_ctx->rx_dma_channel, &strategy_config);

    gdma_rx_event_callbacks_t cbs = {
        .on_recv_eof = adc_dma_in_suc_eof_callback,
        .on_descr_err = adc_dma_descr_err_callback
    };
    gdma_register_rx_event_callbacks(adc_ctx->rx_dma_channel, &cbs, adc_ctx);

    int dma_chan;
    gdma_get_channel_id(adc_ctx->rx_dma_channel, &dma_chan);

#elif CONFIG_IDF_TARGET_ESP32S2
    //ADC utilises SPI3 DMA on ESP32S2
    bool spi_success = false;
    uint32_t dma_chan = 0;

    spi_success = spicommon_periph_claim(SPI3_HOST, "adc");
    ret = spicommon_dma_chan_alloc(SPI3_HOST, SPI_DMA_CH_AUTO, &dma_chan, &dma_chan);
    if (ret == ESP_OK) {
        adc_ctx->spi_host = SPI3_HOST;
    }
    if (!spi_success || (adc_ctx->spi_host != SPI3_HOST)) {
        goto cleanup;
    }

    ret = esp_intr_alloc(spicommon_irqdma_source_for_host(adc_ctx->spi_host), ESP_INTR_FLAG_IRAM, adc_dma_intr_handler,
                        (void *)adc_ctx, &adc_ctx->dma_intr_hdl);
    if (ret != ESP_OK) {
        goto cleanup;
    }

#elif CONFIG_IDF_TARGET_ESP32
    //ADC utilises I2S0 DMA on ESP32
    uint32_t dma_chan = 0;
    ret = i2s_platform_acquire_occupation(I2S_NUM_0, "adc");
    if (ret != ESP_OK) {
        ret = ESP_ERR_NOT_FOUND;
        goto cleanup;
    }

    adc_ctx->i2s_host = I2S_NUM_0;
    ret = esp_intr_alloc(i2s_periph_signal[adc_ctx->i2s_host].irq, ESP_INTR_FLAG_IRAM, adc_dma_intr_handler,
                        (void *)adc_ctx, &adc_ctx->dma_intr_hdl);
    if (ret != ESP_OK) {
        goto cleanup;
    }
#endif

    adc_hal_dma_config_t config = {
#if SOC_GDMA_SUPPORTED
        .dev = (void *)GDMA_LL_GET_HW(0),
#elif CONFIG_IDF_TARGET_ESP32S2
        .dev = (void *)SPI_LL_GET_HW(adc_ctx->spi_host),
#elif CONFIG_IDF_TARGET_ESP32
        .dev = (void *)I2S_LL_GET_HW(adc_ctx->i2s_host),
#endif
        .eof_desc_num = INTERNAL_BUF_NUM,
        .eof_step = dma_desc_num_per_frame,
        .dma_chan = dma_chan,
        .eof_num = hdl_config->conv_frame_size / SOC_ADC_DIGI_DATA_BYTES_PER_CONV
    };
    adc_hal_dma_ctx_config(&adc_ctx->hal, &config);

    adc_ctx->fsm = ADC_FSM_INIT;
    *ret_handle = adc_ctx;

    //enable ADC digital part
    periph_module_enable(PERIPH_SARADC_MODULE);
    //reset ADC digital part
    periph_module_reset(PERIPH_SARADC_MODULE);

#if SOC_ADC_CALIBRATION_V1_SUPPORTED
    adc_hal_calibration_init(ADC_UNIT_1);
    adc_hal_calibration_init(ADC_UNIT_2);
#endif  //#if SOC_ADC_CALIBRATION_V1_SUPPORTED

    return ret;

cleanup:
    adc_continuous_deinit(adc_ctx);
    return ret;
}

#if SOC_GDMA_SUPPORTED
static IRAM_ATTR bool adc_dma_in_suc_eof_callback(gdma_channel_handle_t dma_chan, gdma_event_data_t *event_data, void *user_data)
{
    assert(event_data);
    adc_continuous_ctx_t *ctx = (adc_continuous_ctx_t *)user_data;
    ctx->rx_eof_desc_addr = event_data->rx_eof_desc_addr;
    return s_adc_dma_intr(user_data);
}

static bool adc_dma_descr_err_callback(gdma_channel_handle_t dma_chan, void *user_data)
{
    ESP_EARLY_LOGE(ADC_TAG, "GDMA descriptor error occurred, probable ADC data loss, CPU load too high?");
    return false;
}

#else
static IRAM_ATTR void adc_dma_intr_handler(void *arg)
{
    adc_continuous_ctx_t *ctx = (adc_continuous_ctx_t *)arg;
    bool need_yield = false;

    bool conversion_finish = adc_hal_check_event(&ctx->hal, ADC_HAL_DMA_INTR_MASK);
    if (conversion_finish) {
        adc_hal_digi_clr_intr(&ctx->hal, ADC_HAL_DMA_INTR_MASK);

        intptr_t desc_addr = adc_hal_get_desc_addr(&ctx->hal);

        ctx->rx_eof_desc_addr = desc_addr;
        need_yield = s_adc_dma_intr(ctx);
    }

    if (need_yield) {
        portYIELD_FROM_ISR();
    }
}
#endif

static IRAM_ATTR bool s_adc_dma_intr(adc_continuous_ctx_t *adc_digi_ctx)
{
    portBASE_TYPE taskAwoken = 0;
    bool need_yield = false;
    BaseType_t ret;
    adc_hal_dma_desc_status_t status = false;
    uint8_t *finished_buffer = NULL;
    uint32_t finished_size = 0;

    while (1) {
        status = adc_hal_get_reading_result(&adc_digi_ctx->hal, adc_digi_ctx->rx_eof_desc_addr, &finished_buffer, &finished_size);
        if (status != ADC_HAL_DMA_DESC_VALID) {
            break;
        }

<<<<<<< HEAD
        ret = xRingbufferSendFromISR(adc_digi_ctx->ringbuf_hdl, current_desc->buffer, current_desc->dw0.length, &taskAwoken);
        adc_hal_read_desc_finish (&adc_digi_ctx->hal);
=======
        ret = xRingbufferSendFromISR(adc_digi_ctx->ringbuf_hdl, finished_buffer, finished_size, &taskAwoken);
>>>>>>> d00e7b5a
        need_yield |= (taskAwoken == pdTRUE);

        if (adc_digi_ctx->cbs.on_conv_done) {
            adc_continuous_evt_data_t edata = {
                .conv_frame_buffer = finished_buffer,
                .size = finished_size,
            };
            if (adc_digi_ctx->cbs.on_conv_done(adc_digi_ctx, &edata, adc_digi_ctx->user_data)) {
                need_yield |= true;
            }
        }

        if (ret == pdFALSE) {
            //ringbuffer overflow
            if (adc_digi_ctx->cbs.on_pool_ovf) {
                adc_continuous_evt_data_t edata = {};
                if (adc_digi_ctx->cbs.on_pool_ovf(adc_digi_ctx, &edata, adc_digi_ctx->user_data)) {
                    need_yield |= true;
                }
            }
        }
    }

    return need_yield;
}

esp_err_t adc_continuous_start(adc_continuous_handle_t handle)
{
    ESP_RETURN_ON_FALSE(handle, ESP_ERR_INVALID_STATE, ADC_TAG, "The driver isn't initialised");
    ESP_RETURN_ON_FALSE(handle->fsm == ADC_FSM_INIT, ESP_ERR_INVALID_STATE, ADC_TAG, "ADC continuous mode isn't in the init state, it's started already");

    if (handle->pm_lock) {
        ESP_RETURN_ON_ERROR(esp_pm_lock_acquire(handle->pm_lock), ADC_TAG, "acquire pm_lock failed");
    }

    handle->fsm = ADC_FSM_STARTED;
    sar_periph_ctrl_adc_continuous_power_acquire();
    //reset flags
    if (handle->use_adc1) {
        adc_lock_acquire(ADC_UNIT_1);
    }
    if (handle->use_adc2) {
        adc_lock_acquire(ADC_UNIT_2);
    }

#if SOC_ADC_CALIBRATION_V1_SUPPORTED
    if (handle->use_adc1) {
        adc_set_hw_calibration_code(ADC_UNIT_1, handle->adc1_atten);
    }
    if (handle->use_adc2) {
        adc_set_hw_calibration_code(ADC_UNIT_2, handle->adc2_atten);
    }
#endif  //#if SOC_ADC_CALIBRATION_V1_SUPPORTED

#if SOC_ADC_ARBITER_SUPPORTED
    if (handle->use_adc2) {
        adc_arbiter_t config = ADC_ARBITER_CONFIG_DEFAULT();
        adc_hal_arbiter_config(&config);
    }
#endif  //#if SOC_ADC_ARBITER_SUPPORTED

    if (handle->use_adc1) {
        adc_hal_set_controller(ADC_UNIT_1, ADC_HAL_CONTINUOUS_READ_MODE);
    }
    if (handle->use_adc2) {
        adc_hal_set_controller(ADC_UNIT_2, ADC_HAL_CONTINUOUS_READ_MODE);
    }

    adc_hal_digi_init(&handle->hal);
    adc_hal_digi_controller_config(&handle->hal, &handle->hal_digi_ctrlr_cfg);

    //start conversion
    adc_hal_digi_start(&handle->hal, handle->rx_dma_buf);

    return ESP_OK;
}

esp_err_t adc_continuous_stop(adc_continuous_handle_t handle)
{
    ESP_RETURN_ON_FALSE(handle, ESP_ERR_INVALID_STATE, ADC_TAG, "The driver isn't initialised");
    ESP_RETURN_ON_FALSE(handle->fsm == ADC_FSM_STARTED, ESP_ERR_INVALID_STATE, ADC_TAG, "The driver is already stopped");

    handle->fsm = ADC_FSM_INIT;
    //disable the in suc eof intrrupt
    adc_hal_digi_dis_intr(&handle->hal, ADC_HAL_DMA_INTR_MASK);
    //clear the in suc eof interrupt
    adc_hal_digi_clr_intr(&handle->hal, ADC_HAL_DMA_INTR_MASK);
    //stop ADC
    adc_hal_digi_stop(&handle->hal);

    adc_hal_digi_deinit(&handle->hal);

    if (handle->use_adc2) {
        adc_lock_release(ADC_UNIT_2);
    }
    if (handle->use_adc1) {
        adc_lock_release(ADC_UNIT_1);
    }
    sar_periph_ctrl_adc_continuous_power_release();

    //release power manager lock
    if (handle->pm_lock) {
        ESP_RETURN_ON_ERROR(esp_pm_lock_release(handle->pm_lock), ADC_TAG, "release pm_lock failed");
    }

    return ESP_OK;
}

esp_err_t adc_continuous_read(adc_continuous_handle_t handle, uint8_t *buf, uint32_t length_max, uint32_t *out_length, uint32_t timeout_ms)
{
    ESP_RETURN_ON_FALSE(handle, ESP_ERR_INVALID_STATE, ADC_TAG, "The driver isn't initialised");
    ESP_RETURN_ON_FALSE(handle->fsm == ADC_FSM_STARTED, ESP_ERR_INVALID_STATE, ADC_TAG, "The driver is already stopped");

    TickType_t ticks_to_wait;
    esp_err_t ret = ESP_OK;
    uint8_t *data = NULL;
    size_t size = 0;

    ticks_to_wait = timeout_ms / portTICK_PERIOD_MS;
    if (timeout_ms == ADC_MAX_DELAY) {
        ticks_to_wait = portMAX_DELAY;
    }

    data = xRingbufferReceiveUpTo(handle->ringbuf_hdl, &size, ticks_to_wait, length_max);
    if (!data) {
        ESP_LOGV(ADC_TAG, "No data, increase timeout");
        ret = ESP_ERR_TIMEOUT;
        *out_length = 0;
        return ret;
    }

    memcpy(buf, data, size);
    vRingbufferReturnItem(handle->ringbuf_hdl, data);
    assert((size % 4) == 0);
    *out_length = size;

    return ret;
}

esp_err_t adc_continuous_deinit(adc_continuous_handle_t handle)
{
    ESP_RETURN_ON_FALSE(handle, ESP_ERR_INVALID_STATE, ADC_TAG, "The driver isn't initialised");
    ESP_RETURN_ON_FALSE(handle->fsm == ADC_FSM_INIT, ESP_ERR_INVALID_STATE, ADC_TAG, "The driver is still running");

    if (handle->ringbuf_hdl) {
        vRingbufferDelete(handle->ringbuf_hdl);
        handle->ringbuf_hdl = NULL;
        free(handle->ringbuf_storage);
        free(handle->ringbuf_struct);
    }

    if (handle->pm_lock) {
        esp_pm_lock_delete(handle->pm_lock);
    }

    free(handle->rx_dma_buf);
    free(handle->hal.rx_desc);
    free(handle->hal_digi_ctrlr_cfg.adc_pattern);
#if SOC_GDMA_SUPPORTED
    gdma_disconnect(handle->rx_dma_channel);
    gdma_del_channel(handle->rx_dma_channel);
#elif CONFIG_IDF_TARGET_ESP32S2
    esp_intr_free(handle->dma_intr_hdl);
    spicommon_dma_chan_free(handle->spi_host);
    spicommon_periph_free(handle->spi_host);
#elif CONFIG_IDF_TARGET_ESP32
    esp_intr_free(handle->dma_intr_hdl);
    i2s_platform_release_occupation(handle->i2s_host);
#endif
    free(handle);
    handle = NULL;

    periph_module_disable(PERIPH_SARADC_MODULE);

    return ESP_OK;
}

/*---------------------------------------------------------------
                    Digital controller setting
---------------------------------------------------------------*/
esp_err_t adc_continuous_config(adc_continuous_handle_t handle, const adc_continuous_config_t *config)
{
    ESP_RETURN_ON_FALSE(handle, ESP_ERR_INVALID_STATE, ADC_TAG, "The driver isn't initialised");
    ESP_RETURN_ON_FALSE(handle->fsm == ADC_FSM_INIT, ESP_ERR_INVALID_STATE, ADC_TAG, "ADC continuous mode isn't in the init state, it's started already");

    //Pattern related check
    ESP_RETURN_ON_FALSE(config->pattern_num <= SOC_ADC_PATT_LEN_MAX, ESP_ERR_INVALID_ARG, ADC_TAG, "Max pattern num is %d", SOC_ADC_PATT_LEN_MAX);
    for (int i = 0; i < config->pattern_num; i++) {
        ESP_RETURN_ON_FALSE((config->adc_pattern[i].bit_width >= SOC_ADC_DIGI_MIN_BITWIDTH && config->adc_pattern->bit_width <= SOC_ADC_DIGI_MAX_BITWIDTH), ESP_ERR_INVALID_ARG, ADC_TAG, "ADC bitwidth not supported");
    }

    for (int i = 0; i < config->pattern_num; i++) {
#if CONFIG_IDF_TARGET_ESP32C3 || CONFIG_IDF_TARGET_ESP32S3
        //we add this error log to hint users what happened
        if (SOC_ADC_DIG_SUPPORTED_UNIT(config->adc_pattern[i].unit) == 0) {
            ESP_LOGE(ADC_TAG, "ADC2 continuous mode is no longer supported, please use ADC1. Search for errata on espressif website for more details. You can enable CONFIG_ADC_CONTINUOUS_FORCE_USE_ADC2_ON_C3_S3 to force use ADC2");
        }
#endif  //CONFIG_IDF_TARGET_ESP32C3 || CONFIG_IDF_TARGET_ESP32S3

#if !CONFIG_ADC_CONTINUOUS_FORCE_USE_ADC2_ON_C3_S3
        /**
         * On all continuous mode supported chips, we will always check the unit to see if it's a continuous mode supported unit.
         * However, on ESP32C3 and ESP32S3, we will jump this check, if `CONFIG_ADC_CONTINUOUS_FORCE_USE_ADC2_ON_C3_S3` is enabled.
         */
        ESP_RETURN_ON_FALSE(SOC_ADC_DIG_SUPPORTED_UNIT(config->adc_pattern[i].unit), ESP_ERR_INVALID_ARG, ADC_TAG, "Only support using ADC1 DMA mode");
#endif  //#if !CONFIG_ADC_CONTINUOUS_FORCE_USE_ADC2_ON_C3_S3
    }

    ESP_RETURN_ON_FALSE(config->sample_freq_hz <= SOC_ADC_SAMPLE_FREQ_THRES_HIGH && config->sample_freq_hz >= SOC_ADC_SAMPLE_FREQ_THRES_LOW, ESP_ERR_INVALID_ARG, ADC_TAG, "ADC sampling frequency out of range");

#if CONFIG_IDF_TARGET_ESP32
    ESP_RETURN_ON_FALSE(config->format == ADC_DIGI_OUTPUT_FORMAT_TYPE1, ESP_ERR_INVALID_ARG, ADC_TAG, "Please use type1");
#elif CONFIG_IDF_TARGET_ESP32S2
    if (config->conv_mode == ADC_CONV_BOTH_UNIT || config->conv_mode == ADC_CONV_ALTER_UNIT) {
        ESP_RETURN_ON_FALSE(config->format == ADC_DIGI_OUTPUT_FORMAT_TYPE2, ESP_ERR_INVALID_ARG, ADC_TAG, "Please use type2");
    } else if (config->conv_mode == ADC_CONV_SINGLE_UNIT_1 || config->conv_mode == ADC_CONV_SINGLE_UNIT_2) {
        ESP_RETURN_ON_FALSE(config->format == ADC_DIGI_OUTPUT_FORMAT_TYPE1, ESP_ERR_INVALID_ARG, ADC_TAG, "Please use type1");
    }
#else
    ESP_RETURN_ON_FALSE(config->format == ADC_DIGI_OUTPUT_FORMAT_TYPE2, ESP_ERR_INVALID_ARG, ADC_TAG, "Please use type2");
#endif

    uint32_t clk_src_freq_hz = 0;
    esp_clk_tree_src_get_freq_hz(ADC_DIGI_CLK_SRC_DEFAULT, ESP_CLK_TREE_SRC_FREQ_PRECISION_CACHED, &clk_src_freq_hz);

    handle->hal_digi_ctrlr_cfg.adc_pattern_len = config->pattern_num;
    handle->hal_digi_ctrlr_cfg.sample_freq_hz = config->sample_freq_hz;
    handle->hal_digi_ctrlr_cfg.conv_mode = config->conv_mode;
    memcpy(handle->hal_digi_ctrlr_cfg.adc_pattern, config->adc_pattern, config->pattern_num * sizeof(adc_digi_pattern_config_t));
    handle->hal_digi_ctrlr_cfg.clk_src = ADC_DIGI_CLK_SRC_DEFAULT;
    handle->hal_digi_ctrlr_cfg.clk_src_freq_hz = clk_src_freq_hz;

    const int atten_uninitialized = 999;
    handle->adc1_atten = atten_uninitialized;
    handle->adc2_atten = atten_uninitialized;
    handle->use_adc1 = 0;
    handle->use_adc2 = 0;
    uint32_t adc1_chan_mask = 0;
    uint32_t adc2_chan_mask = 0;
    for (int i = 0; i < config->pattern_num; i++) {
        const adc_digi_pattern_config_t *pat = &config->adc_pattern[i];
        if (pat->unit == ADC_UNIT_1) {
            handle->use_adc1 = 1;
            adc1_chan_mask |= BIT(pat->channel);

            if (handle->adc1_atten == atten_uninitialized) {
                handle->adc1_atten = pat->atten;
            } else if (handle->adc1_atten != pat->atten) {
                return ESP_ERR_INVALID_ARG;
            }
        } else if (pat->unit == ADC_UNIT_2) {
            handle->use_adc2 = 1;
            adc2_chan_mask |= BIT(pat->channel);

            if (handle->adc2_atten == atten_uninitialized) {
                handle->adc2_atten = pat->atten;
            } else if (handle->adc2_atten != pat->atten) {
                return ESP_ERR_INVALID_ARG;
            }
        }
    }

    if (handle->use_adc1) {
        adc_digi_gpio_init(ADC_UNIT_1, adc1_chan_mask);
    }
    if (handle->use_adc2) {
        adc_digi_gpio_init(ADC_UNIT_2, adc2_chan_mask);
    }

    return ESP_OK;
}

esp_err_t adc_continuous_register_event_callbacks(adc_continuous_handle_t handle, const adc_continuous_evt_cbs_t *cbs, void *user_data)
{
    ESP_RETURN_ON_FALSE(handle && cbs, ESP_ERR_INVALID_ARG, ADC_TAG, "invalid argument");
    ESP_RETURN_ON_FALSE(handle->fsm == ADC_FSM_INIT, ESP_ERR_INVALID_STATE, ADC_TAG, "ADC continuous mode isn't in the init state, it's started already");

#if CONFIG_ADC_CONTINUOUS_ISR_IRAM_SAFE
    if (cbs->on_conv_done) {
        ESP_RETURN_ON_FALSE(esp_ptr_in_iram(cbs->on_conv_done), ESP_ERR_INVALID_ARG, ADC_TAG, "on_conv_done callback not in IRAM");
    }
    if (cbs->on_pool_ovf) {
        ESP_RETURN_ON_FALSE(esp_ptr_in_iram(cbs->on_pool_ovf), ESP_ERR_INVALID_ARG, ADC_TAG, "on_pool_ovf callback not in IRAM");
    }
#endif

    handle->cbs.on_conv_done = cbs->on_conv_done;
    handle->cbs.on_pool_ovf = cbs->on_pool_ovf;
    handle->user_data = user_data;

    return ESP_OK;
}

esp_err_t adc_continuous_io_to_channel(int io_num, adc_unit_t *unit_id, adc_channel_t *channel)
{
    return adc_io_to_channel(io_num, unit_id, channel);
}

esp_err_t adc_continuous_channel_to_io(adc_unit_t unit_id, adc_channel_t channel, int *io_num)
{
    return adc_channel_to_io(unit_id, channel, io_num);
}<|MERGE_RESOLUTION|>--- conflicted
+++ resolved
@@ -307,12 +307,8 @@
             break;
         }
 
-<<<<<<< HEAD
-        ret = xRingbufferSendFromISR(adc_digi_ctx->ringbuf_hdl, current_desc->buffer, current_desc->dw0.length, &taskAwoken);
+        ret = xRingbufferSendFromISR(adc_digi_ctx->ringbuf_hdl, finished_buffer, finished_size, &taskAwoken);
         adc_hal_read_desc_finish (&adc_digi_ctx->hal);
-=======
-        ret = xRingbufferSendFromISR(adc_digi_ctx->ringbuf_hdl, finished_buffer, finished_size, &taskAwoken);
->>>>>>> d00e7b5a
         need_yield |= (taskAwoken == pdTRUE);
 
         if (adc_digi_ctx->cbs.on_conv_done) {
