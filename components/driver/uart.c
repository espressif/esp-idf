--- conflicted
+++ resolved
@@ -465,8 +465,6 @@
     UART_ENTER_CRITICAL(&uart_spinlock[uart_num]);
     UART[uart_num]->conf0.sw_dtr = level & 0x1;
     UART_EXIT_CRITICAL(&uart_spinlock[uart_num]);
-<<<<<<< HEAD
-=======
     return ESP_OK;
 }
 
@@ -478,7 +476,6 @@
     UART_ENTER_CRITICAL(&uart_spinlock[uart_num]);
     UART[uart_num]->idle_conf.tx_idle_num = idle_num;
     UART_EXIT_CRITICAL(&uart_spinlock[uart_num]);
->>>>>>> 7e8c2a9c
     return ESP_OK;
 }
 
