--- conflicted
+++ resolved
@@ -1139,15 +1139,9 @@
 {
     LEDC_ARG_CHECK(speed_mode < LEDC_SPEED_MODE_MAX, "speed_mode");
     LEDC_ARG_CHECK(channel < LEDC_CHANNEL_MAX, "channel");
-<<<<<<< HEAD
-    LEDC_ARG_CHECK((scale > 0) && (scale <= LEDC_DUTY_SCALE_MAX), "fade scale");
-    LEDC_ARG_CHECK((cycle_num > 0) && (cycle_num <= LEDC_DUTY_CYCLE_MAX), "cycle_num");
-    LEDC_ARG_CHECK(target_duty <= _ledc_get_max_duty(speed_mode, channel), "target_duty");
-=======
     LEDC_ARG_CHECK((scale > 0) && (scale <= LEDC_LL_DUTY_SCALE_MAX), "fade scale");
     LEDC_ARG_CHECK((cycle_num > 0) && (cycle_num <= LEDC_LL_DUTY_CYCLE_MAX), "cycle_num");
     LEDC_ARG_CHECK(target_duty <= ledc_get_max_duty(speed_mode, channel), "target_duty");
->>>>>>> a82e6e63
     LEDC_CHECK(p_ledc_obj[speed_mode] != NULL, LEDC_NOT_INIT, ESP_ERR_INVALID_STATE);
     LEDC_CHECK(ledc_fade_channel_init_check(speed_mode, channel) == ESP_OK, LEDC_FADE_INIT_ERROR_STR, ESP_FAIL);
 
@@ -1259,13 +1253,8 @@
 {
     LEDC_ARG_CHECK(speed_mode < LEDC_SPEED_MODE_MAX, "speed_mode");
     LEDC_ARG_CHECK(channel < LEDC_CHANNEL_MAX, "channel");
-<<<<<<< HEAD
-    LEDC_ARG_CHECK(duty <= _ledc_get_max_duty(speed_mode, channel), "target_duty");
-    LEDC_ARG_CHECK(hpoint <= LEDC_HPOINT_VAL_MAX, "hpoint");
-=======
     LEDC_ARG_CHECK(duty <= ledc_get_max_duty(speed_mode, channel), "target_duty");
     LEDC_ARG_CHECK(hpoint <= LEDC_LL_HPOINT_VAL_MAX, "hpoint");
->>>>>>> a82e6e63
     LEDC_CHECK(p_ledc_obj[speed_mode] != NULL, LEDC_NOT_INIT, ESP_ERR_INVALID_STATE);
     LEDC_CHECK(ledc_fade_channel_init_check(speed_mode, channel) == ESP_OK, LEDC_FADE_INIT_ERROR_STR, ESP_FAIL);
     _ledc_fade_hw_acquire(speed_mode, channel);
@@ -1300,15 +1289,9 @@
     LEDC_ARG_CHECK(fade_mode < LEDC_FADE_MAX, "fade_mode");
     LEDC_CHECK(p_ledc_obj[speed_mode] != NULL, LEDC_NOT_INIT, ESP_ERR_INVALID_STATE);
     LEDC_CHECK(ledc_fade_channel_init_check(speed_mode, channel) == ESP_OK, LEDC_FADE_INIT_ERROR_STR, ESP_FAIL);
-<<<<<<< HEAD
-    LEDC_ARG_CHECK((scale > 0) && (scale <= LEDC_DUTY_SCALE_MAX), "fade scale");
-    LEDC_ARG_CHECK((cycle_num > 0) && (cycle_num <= LEDC_DUTY_CYCLE_MAX), "cycle_num");
-    LEDC_ARG_CHECK(target_duty <= _ledc_get_max_duty(speed_mode, channel), "target_duty");
-=======
     LEDC_ARG_CHECK((scale > 0) && (scale <= LEDC_LL_DUTY_SCALE_MAX), "fade scale");
     LEDC_ARG_CHECK((cycle_num > 0) && (cycle_num <= LEDC_LL_DUTY_CYCLE_MAX), "cycle_num");
     LEDC_ARG_CHECK(target_duty <= ledc_get_max_duty(speed_mode, channel), "target_duty");
->>>>>>> a82e6e63
     _ledc_op_lock_acquire(speed_mode, channel);
     _ledc_fade_hw_acquire(speed_mode, channel);
     _ledc_set_fade_with_step(speed_mode, channel, target_duty, scale, cycle_num);
