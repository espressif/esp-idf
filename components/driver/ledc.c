/*
 * SPDX-FileCopyrightText: 2015-2022 Espressif Systems (Shanghai) CO LTD
 *
 * SPDX-License-Identifier: Apache-2.0
 */
#include <string.h>
#include "esp_types.h"
#include "freertos/FreeRTOS.h"
#include "freertos/semphr.h"
#include "esp_log.h"
#include "esp_check.h"
#include "soc/gpio_periph.h"
#include "soc/ledc_periph.h"
#include "soc/rtc.h"
#include "soc/soc_caps.h"
#include "hal/ledc_hal.h"
#include "hal/gpio_hal.h"
#include "driver/ledc.h"
#include "esp_rom_gpio.h"
#include "esp_rom_sys.h"
#include "soc/clk_ctrl_os.h"
#include "esp_private/periph_ctrl.h"

static __attribute__((unused)) const char *LEDC_TAG = "ledc";

#define LEDC_CHECK(a, str, ret_val) ESP_RETURN_ON_FALSE(a, ret_val, LEDC_TAG, "%s", str)
#define LEDC_ARG_CHECK(a, param) ESP_RETURN_ON_FALSE(a, ESP_ERR_INVALID_ARG, LEDC_TAG, param " argument is invalid")

typedef enum {
    LEDC_FSM_IDLE,
    LEDC_FSM_HW_FADE,
    LEDC_FSM_ISR_CAL,
    LEDC_FSM_KILLED_PENDING,
} ledc_fade_fsm_t;

typedef struct {
    ledc_mode_t speed_mode;
    ledc_duty_direction_t direction;
    uint32_t target_duty;
    int cycle_num;
    int scale;
    ledc_fade_mode_t mode;
    xSemaphoreHandle ledc_fade_sem;
    xSemaphoreHandle ledc_fade_mux;
#if CONFIG_SPIRAM_USE_MALLOC
    StaticQueue_t ledc_fade_sem_storage;
#endif
    ledc_cb_t ledc_fade_callback;
    void *cb_user_arg;
    volatile ledc_fade_fsm_t fsm;
} ledc_fade_t;

typedef struct {
    ledc_hal_context_t ledc_hal;        /*!< LEDC hal context*/
} ledc_obj_t;

static ledc_obj_t *p_ledc_obj[LEDC_SPEED_MODE_MAX] = {0};
static ledc_fade_t *s_ledc_fade_rec[LEDC_SPEED_MODE_MAX][LEDC_CHANNEL_MAX];
static ledc_isr_handle_t s_ledc_fade_isr_handle = NULL;
static portMUX_TYPE ledc_spinlock = portMUX_INITIALIZER_UNLOCKED;

#define LEDC_VAL_NO_CHANGE        (-1)
#define LEDC_STEP_NUM_MAX         (1023)
#define LEDC_DUTY_DECIMAL_BIT_NUM (4)
#define LEDC_TIMER_DIV_NUM_MAX    (0x3FFFF)
#define LEDC_DUTY_NUM_MAX         (LEDC_DUTY_NUM_LSCH0_V)
#define LEDC_DUTY_CYCLE_MAX       (LEDC_DUTY_CYCLE_LSCH0_V)
#define LEDC_DUTY_SCALE_MAX       (LEDC_DUTY_SCALE_LSCH0_V)
#define LEDC_HPOINT_VAL_MAX       (LEDC_HPOINT_LSCH1_V)
#define DELAY_CLK8M_CLK_SWITCH    (5)
#define SLOW_CLK_CYC_CALIBRATE    (13)
#define LEDC_FADE_TOO_SLOW_STR    "LEDC FADE TOO SLOW"
#define LEDC_FADE_TOO_FAST_STR    "LEDC FADE TOO FAST"
#define DIM(array)                (sizeof(array)/sizeof(*array))
#define LEDC_IS_DIV_INVALID(div)  ((div) <= LEDC_LL_FRACTIONAL_MAX || (div) > LEDC_TIMER_DIV_NUM_MAX)

static __attribute__((unused)) const char *LEDC_NOT_INIT = "LEDC is not initialized";
static __attribute__((unused)) const char *LEDC_FADE_SERVICE_ERR_STR = "LEDC fade service not installed";
static __attribute__((unused)) const char *LEDC_FADE_INIT_ERROR_STR = "LEDC fade channel init error, not enough memory or service not installed";

//This value will be calibrated when in use.
static uint32_t s_ledc_slow_clk_8M = 0;

static void ledc_ls_timer_update(ledc_mode_t speed_mode, ledc_timer_t timer_sel)
{
    if (speed_mode == LEDC_LOW_SPEED_MODE) {
        ledc_hal_ls_timer_update(&(p_ledc_obj[speed_mode]->ledc_hal), timer_sel);
    }
}

static IRAM_ATTR void ledc_ls_channel_update(ledc_mode_t speed_mode, ledc_channel_t channel)
{
    if (speed_mode == LEDC_LOW_SPEED_MODE) {
        ledc_hal_ls_channel_update(&(p_ledc_obj[speed_mode]->ledc_hal), channel);
    }
}

//We know that CLK8M is about 8M, but don't know the actual value. So we need to do a calibration.
static bool ledc_slow_clk_calibrate(void)
{
    if (periph_rtc_dig_clk8m_enable()) {
        s_ledc_slow_clk_8M = periph_rtc_dig_clk8m_get_freq();
        ESP_LOGD(LEDC_TAG, "Calibrate CLK8M_CLK : %d Hz", s_ledc_slow_clk_8M);
        return true;
    }
    ESP_LOGE(LEDC_TAG, "Calibrate CLK8M_CLK failed");
    return false;
}

static uint32_t ledc_get_src_clk_freq(ledc_clk_cfg_t clk_cfg)
{
    uint32_t src_clk_freq = 0;
    if (clk_cfg == LEDC_USE_APB_CLK) {
        src_clk_freq = LEDC_APB_CLK_HZ;
    } else if (clk_cfg == LEDC_USE_RTC8M_CLK) {
        src_clk_freq = s_ledc_slow_clk_8M;
#if SOC_LEDC_SUPPORT_REF_TICK
    } else if (clk_cfg == LEDC_USE_REF_TICK) {
        src_clk_freq = LEDC_REF_CLK_HZ;
#endif
#if SOC_LEDC_SUPPORT_XTAL_CLOCK
    } else if (clk_cfg == LEDC_USE_XTAL_CLK) {
        src_clk_freq = rtc_clk_xtal_freq_get() * 1000000;
#endif
    }
    return src_clk_freq;
}

/* Retrieve the clock frequency for global clocks only */
static uint32_t ledc_get_glb_clk_freq(ledc_slow_clk_sel_t clk_cfg)
{
    uint32_t src_clk_freq = 0;

    switch (clk_cfg) {
        case LEDC_SLOW_CLK_APB:
            src_clk_freq = LEDC_APB_CLK_HZ;
            break;
        case LEDC_SLOW_CLK_RTC8M:
            src_clk_freq = s_ledc_slow_clk_8M;
            break;
#if SOC_LEDC_SUPPORT_XTAL_CLOCK
        case LEDC_SLOW_CLK_XTAL:
            src_clk_freq = rtc_clk_xtal_freq_get() * 1000000;
            break;
#endif
    }

    return src_clk_freq;
}


static esp_err_t ledc_enable_intr_type(ledc_mode_t speed_mode, ledc_channel_t channel, ledc_intr_type_t type)
{
    if (type == LEDC_INTR_FADE_END) {
        ledc_hal_set_fade_end_intr(&(p_ledc_obj[speed_mode]->ledc_hal), channel, true);
    } else {
        ledc_hal_set_fade_end_intr(&(p_ledc_obj[speed_mode]->ledc_hal), channel, false);
    }
    return ESP_OK;
}

static void _ledc_fade_hw_acquire(ledc_mode_t mode, ledc_channel_t channel)
{
    ledc_fade_t *fade = s_ledc_fade_rec[mode][channel];
    if (fade) {
        xSemaphoreTake(fade->ledc_fade_sem, portMAX_DELAY);
        portENTER_CRITICAL(&ledc_spinlock);
        ledc_enable_intr_type(mode, channel, LEDC_INTR_DISABLE);
        portEXIT_CRITICAL(&ledc_spinlock);
    }
}

static void _ledc_fade_hw_release(ledc_mode_t mode, ledc_channel_t channel)
{
    ledc_fade_t *fade = s_ledc_fade_rec[mode][channel];
    if (fade) {
        xSemaphoreGive(fade->ledc_fade_sem);
    }
}

static void _ledc_op_lock_acquire(ledc_mode_t mode, ledc_channel_t channel)
{
    ledc_fade_t *fade = s_ledc_fade_rec[mode][channel];
    if (fade) {
        xSemaphoreTake(fade->ledc_fade_mux, portMAX_DELAY);
    }
}

static void _ledc_op_lock_release(ledc_mode_t mode, ledc_channel_t channel)
{
    ledc_fade_t *fade = s_ledc_fade_rec[mode][channel];
    if (fade) {
        xSemaphoreGive(fade->ledc_fade_mux);
    }
}

static uint32_t _ledc_get_max_duty(ledc_mode_t speed_mode, ledc_channel_t channel)
{
    // The arguments are checked before internally calling this function.
    uint32_t max_duty;
    ledc_hal_get_max_duty(&(p_ledc_obj[speed_mode]->ledc_hal), channel, &max_duty);
    return max_duty;
}

esp_err_t ledc_timer_set(ledc_mode_t speed_mode, ledc_timer_t timer_sel, uint32_t clock_divider, uint32_t duty_resolution,
                         ledc_clk_src_t clk_src)
{
    LEDC_ARG_CHECK(speed_mode < LEDC_SPEED_MODE_MAX, "speed_mode");
    LEDC_ARG_CHECK(timer_sel < LEDC_TIMER_MAX, "timer_select");
    LEDC_CHECK(p_ledc_obj[speed_mode] != NULL, LEDC_NOT_INIT, ESP_ERR_INVALID_STATE);
    portENTER_CRITICAL(&ledc_spinlock);
    ledc_hal_set_clock_divider(&(p_ledc_obj[speed_mode]->ledc_hal), timer_sel, clock_divider);
#if SOC_LEDC_HAS_TIMER_SPECIFIC_MUX
    /* Clock source can only be configured on boards which support timer-specific
     * source clock. */
    ledc_hal_set_clock_source(&(p_ledc_obj[speed_mode]->ledc_hal), timer_sel, clk_src);
#endif
    ledc_hal_set_duty_resolution(&(p_ledc_obj[speed_mode]->ledc_hal), timer_sel, duty_resolution);
    ledc_ls_timer_update(speed_mode, timer_sel);
    portEXIT_CRITICAL(&ledc_spinlock);
    return ESP_OK;
}

static IRAM_ATTR esp_err_t ledc_duty_config(ledc_mode_t speed_mode, ledc_channel_t channel, int hpoint_val,
int duty_val, ledc_duty_direction_t duty_direction, uint32_t duty_num, uint32_t duty_cycle, uint32_t duty_scale)
{
    if (hpoint_val >= 0) {
        ledc_hal_set_hpoint(&(p_ledc_obj[speed_mode]->ledc_hal), channel, hpoint_val);
    }
    if (duty_val >= 0) {
        ledc_hal_set_duty_int_part(&(p_ledc_obj[speed_mode]->ledc_hal), channel, duty_val);
    }
    ledc_hal_set_duty_direction(&(p_ledc_obj[speed_mode]->ledc_hal), channel, duty_direction);
    ledc_hal_set_duty_num(&(p_ledc_obj[speed_mode]->ledc_hal), channel, duty_num);
    ledc_hal_set_duty_cycle(&(p_ledc_obj[speed_mode]->ledc_hal), channel, duty_cycle);
    ledc_hal_set_duty_scale(&(p_ledc_obj[speed_mode]->ledc_hal), channel, duty_scale);
    ledc_ls_channel_update(speed_mode, channel);
    return ESP_OK;
}

esp_err_t ledc_bind_channel_timer(ledc_mode_t speed_mode, ledc_channel_t channel, ledc_timer_t timer_sel)
{
    LEDC_ARG_CHECK(speed_mode < LEDC_SPEED_MODE_MAX, "speed_mode");
    LEDC_ARG_CHECK(timer_sel < LEDC_TIMER_MAX, "timer_select");
    LEDC_CHECK(p_ledc_obj[speed_mode] != NULL, LEDC_NOT_INIT, ESP_ERR_INVALID_STATE);
    portENTER_CRITICAL(&ledc_spinlock);
    ledc_hal_bind_channel_timer(&(p_ledc_obj[speed_mode]->ledc_hal), channel, timer_sel);
    ledc_ls_channel_update(speed_mode, channel);
    portEXIT_CRITICAL(&ledc_spinlock);
    return ESP_OK;
}

esp_err_t ledc_timer_rst(ledc_mode_t speed_mode, ledc_timer_t timer_sel)
{
    LEDC_ARG_CHECK(speed_mode < LEDC_SPEED_MODE_MAX, "speed_mode");
    LEDC_ARG_CHECK(timer_sel < LEDC_TIMER_MAX, "timer_select");
    LEDC_CHECK(p_ledc_obj[speed_mode] != NULL, LEDC_NOT_INIT, ESP_ERR_INVALID_STATE);
    portENTER_CRITICAL(&ledc_spinlock);
    ledc_hal_timer_rst(&(p_ledc_obj[speed_mode]->ledc_hal), timer_sel);
    ledc_ls_timer_update(speed_mode, timer_sel);
    portEXIT_CRITICAL(&ledc_spinlock);
    return ESP_OK;
}

esp_err_t ledc_timer_pause(ledc_mode_t speed_mode, ledc_timer_t timer_sel)
{
    LEDC_ARG_CHECK(speed_mode < LEDC_SPEED_MODE_MAX, "speed_mode");
    LEDC_ARG_CHECK(timer_sel < LEDC_TIMER_MAX, "timer_select");
    LEDC_CHECK(p_ledc_obj[speed_mode] != NULL, LEDC_NOT_INIT, ESP_ERR_INVALID_STATE);
    portENTER_CRITICAL(&ledc_spinlock);
    ledc_hal_timer_pause(&(p_ledc_obj[speed_mode]->ledc_hal), timer_sel);
    ledc_ls_timer_update(speed_mode, timer_sel);
    portEXIT_CRITICAL(&ledc_spinlock);
    return ESP_OK;
}

esp_err_t ledc_timer_resume(ledc_mode_t speed_mode, ledc_timer_t timer_sel)
{
    LEDC_ARG_CHECK(speed_mode < LEDC_SPEED_MODE_MAX, "speed_mode");
    LEDC_ARG_CHECK(timer_sel < LEDC_TIMER_MAX, "timer_select");
    LEDC_CHECK(p_ledc_obj[speed_mode] != NULL, LEDC_NOT_INIT, ESP_ERR_INVALID_STATE);
    portENTER_CRITICAL(&ledc_spinlock);
    ledc_hal_timer_resume(&(p_ledc_obj[speed_mode]->ledc_hal), timer_sel);
    ledc_ls_timer_update(speed_mode, timer_sel);
    portEXIT_CRITICAL(&ledc_spinlock);
    return ESP_OK;
}

esp_err_t ledc_isr_register(void (*fn)(void *), void *arg, int intr_alloc_flags, ledc_isr_handle_t *handle)
{
    esp_err_t ret;
    LEDC_ARG_CHECK(fn, "fn");
    portENTER_CRITICAL(&ledc_spinlock);
    ret = esp_intr_alloc(ETS_LEDC_INTR_SOURCE, intr_alloc_flags, fn, arg, handle);
    portEXIT_CRITICAL(&ledc_spinlock);
    return ret;
}

static inline uint32_t ledc_calculate_divisor(uint32_t src_clk_freq, int freq_hz, uint32_t precision)
{
    /**
     * In order to find the right divisor, we need to divide the source clock
     * frequency by the desired frequency. However, two things to note here:
     * - The lowest LEDC_LL_FRACTIONAL_BITS bits of the result are the FRACTIONAL
     *   part. The higher bits represent the integer part, this is why we need
     *   to right shift the source frequency.
     * - The `precision` parameter represents the granularity of the clock. It
     *   **must** be a power of 2. It means that the resulted divisor is
     *   a multiplier of `precision`.
     *
     * Let's take a concrete example, we need to generate a 5KHz clock out of
     * a 80MHz clock (APB).
     * If the precision is 1024 (10 bits), the resulted multiplier is:
     * (80000000 << 8) / (5000 * 1024) = 4000 (0xfa0)
     * Let's ignore the fractional part to simplify the explanation, so we get
     * a result of 15 (0xf).
     * This can be interpreted as: every 15 "precision" ticks, the resulted
     * clock will go high, where one precision tick is made out of 1024 source
     * clock ticks.
     * Thus, every `15 * 1024` source clock ticks, the resulted clock will go
     * high.
     *
     * NOTE: We are also going to round up the value when necessary, thanks to:
     * (freq_hz * precision) / 2
     */
    return ( ( (uint64_t) src_clk_freq << LEDC_LL_FRACTIONAL_BITS ) + ((freq_hz * precision) / 2 ) )
           / (freq_hz * precision);
}

static inline uint32_t ledc_auto_global_clk_divisor(int freq_hz, uint32_t precision, ledc_slow_clk_sel_t* clk_target)
{
    uint32_t div_param = 0;
    uint32_t i = 0;
    uint32_t clk_freq = 0;
    /* This function will go through all the following clock sources to look
     * for a valid divisor which generates the requested frequency. */
    const ledc_slow_clk_sel_t glb_clks[] = LEDC_LL_GLOBAL_CLOCKS;

    for (i = 0; i < DIM(glb_clks); i++) {
        /* Before calculating the divisor, we need to have the RTC frequency.
         * If it hasn't been mesured yet, try calibrating it now. */
        if (glb_clks[i] == LEDC_SLOW_CLK_RTC8M && s_ledc_slow_clk_8M == 0 && !ledc_slow_clk_calibrate()) {
            ESP_LOGD(LEDC_TAG, "Unable to retrieve RTC clock frequency, skipping it\n");
            continue;
        }

        clk_freq = ledc_get_glb_clk_freq(glb_clks[i]);
        div_param = ledc_calculate_divisor(clk_freq, freq_hz, precision);

        /* If the divisor is valid, we can return this value. */
        if (!LEDC_IS_DIV_INVALID(div_param)) {
            *clk_target = glb_clks[i];
            break;
        }
    }

    return div_param;

}

#if SOC_LEDC_HAS_TIMER_SPECIFIC_MUX
static inline uint32_t ledc_auto_timer_specific_clk_divisor(ledc_mode_t speed_mode, int freq_hz, uint32_t precision,
                                                            ledc_clk_src_t* clk_source)
{
    uint32_t div_param = 0;
    uint32_t i = 0;

    /* Use an anonymous structure, only this function requires it.
     * Get the list of the timer-specific clocks, try to find one for the reuested frequency.  */
    const struct { ledc_clk_src_t clk; uint32_t freq; } specific_clks[] = LEDC_LL_TIMER_SPECIFIC_CLOCKS;

    for (i = 0; i < DIM(specific_clks); i++) {
        div_param = ledc_calculate_divisor(specific_clks[i].freq, freq_hz, precision);

        /* If the divisor is valid, we can return this value. */
        if (!LEDC_IS_DIV_INVALID(div_param)) {
            *clk_source = specific_clks[i].clk;
            break;
        }
    }

#if SOC_LEDC_SUPPORT_HS_MODE
    /* On board that support LEDC high-speed mode, APB clock becomes a timer-
     * specific clock when in high speed mode. Check if it is necessary here
     * to test APB. */
    if (speed_mode == LEDC_HIGH_SPEED_MODE && i == DIM(specific_clks)) {
        /* No divider was found yet, try with APB! */
        div_param = ledc_calculate_divisor(LEDC_APB_CLK_HZ, freq_hz, precision);

        if (!LEDC_IS_DIV_INVALID(div_param)) {
            *clk_source = LEDC_APB_CLK;
        }
    }
#endif

    return div_param;
}
#endif

/**
 * @brief Try to find the clock with its divisor giving the frequency requested
 * by the caller.
 */
static uint32_t ledc_auto_clk_divisor(ledc_mode_t speed_mode, int freq_hz, uint32_t precision,
                                      ledc_clk_src_t* clk_source, ledc_slow_clk_sel_t* clk_target)
{
    uint32_t div_param = 0;

#if SOC_LEDC_HAS_TIMER_SPECIFIC_MUX
    /* If the SoC presents timer-specific clock(s), try to achieve the given frequency
     * thanks to it/them.
     * clk_source parameter will returned by this function. */
    div_param = ledc_auto_timer_specific_clk_divisor(speed_mode, freq_hz, precision, clk_source);

    if (!LEDC_IS_DIV_INVALID(div_param)) {
        /* The dividor is valid, no need try any other clock, return directly. */
        return div_param;
    }
#endif

    /* On ESP32, only low speed channel can use the global clocks. For other
     * chips, there are no high speed channels. */
    if (speed_mode == LEDC_LOW_SPEED_MODE) {
        div_param = ledc_auto_global_clk_divisor(freq_hz, precision, clk_target);
    }

    return div_param;
}

static ledc_slow_clk_sel_t ledc_clk_cfg_to_global_clk(const ledc_clk_cfg_t clk_cfg)
{
    /* Initialization required for preventing a compiler warning */
    ledc_slow_clk_sel_t glb_clk = LEDC_SLOW_CLK_APB;

    switch (clk_cfg) {
        case LEDC_USE_APB_CLK:
            glb_clk = LEDC_SLOW_CLK_APB;
            break;
        case LEDC_USE_RTC8M_CLK:
            glb_clk = LEDC_SLOW_CLK_RTC8M;
            break;
#if SOC_LEDC_SUPPORT_XTAL_CLOCK
        case LEDC_USE_XTAL_CLK:
            glb_clk = LEDC_SLOW_CLK_XTAL;
            break;
#endif
#if SOC_LEDC_SUPPORT_REF_TICK
        case LEDC_USE_REF_TICK:
#endif
        default:
            /* We should not get here, REF_TICK is NOT a global clock,
             * it is a timer-specific clock. */
            assert(false);
    }

    return glb_clk;
}

/**
 * @brief Function setting the LEDC timer divisor with the given source clock,
 * frequency and resolution. If the clock configuration passed is
 * LEDC_AUTO_CLK, the clock will be determined automatically (if possible).
 */
static esp_err_t ledc_set_timer_div(ledc_mode_t speed_mode, ledc_timer_t timer_num, ledc_clk_cfg_t clk_cfg, int freq_hz, int duty_resolution)
{
    uint32_t div_param = 0;
    const uint32_t precision = ( 0x1 << duty_resolution );
    /* This variable represents the timer's mux value. It will be overwritten
     * if a timer-specific clock is used. */
    ledc_clk_src_t timer_clk_src = LEDC_SCLK;
    /* Store the global clock. */
    ledc_slow_clk_sel_t glb_clk = LEDC_SLOW_CLK_APB;
    uint32_t src_clk_freq = 0;

    if (clk_cfg == LEDC_AUTO_CLK) {
        /* User hasn't specified the speed, we should try to guess it. */
        div_param = ledc_auto_clk_divisor(speed_mode, freq_hz, precision, &timer_clk_src, &glb_clk);

    } else if (clk_cfg == LEDC_USE_RTC8M_CLK) {
        /* User specified source clock(RTC8M_CLK) for low speed channel.
         * Make sure the speed mode is correct. */
        ESP_RETURN_ON_FALSE((speed_mode == LEDC_LOW_SPEED_MODE), ESP_ERR_INVALID_ARG, LEDC_TAG, "RTC clock can only be used in low speed mode");

        /* Before calculating the divisor, we need to have the RTC frequency.
         * If it hasn't been mesured yet, try calibrating it now. */
        if(s_ledc_slow_clk_8M == 0 && ledc_slow_clk_calibrate() == false) {
            goto error;
        }

        /* We have the RTC clock frequency now. */
        div_param = ledc_calculate_divisor(s_ledc_slow_clk_8M, freq_hz, precision);

        /* Set the global clock source */
        glb_clk =  LEDC_SLOW_CLK_RTC8M;

    } else {

#if SOC_LEDC_HAS_TIMER_SPECIFIC_MUX
        if (LEDC_LL_IS_TIMER_SPECIFIC_CLOCK(speed_mode, clk_cfg)) {
            /* Currently we can convert a timer-specific clock to a source clock that
             * easily because their values are identical in the enumerations (on purpose)
             * If we decide to change the values in the future, we should consider defining
             * a macro/function to convert timer-specific clock to clock source .*/
            timer_clk_src = (ledc_clk_src_t) clk_cfg;
        } else
#endif
        {
            glb_clk = ledc_clk_cfg_to_global_clk(clk_cfg);
        }

        src_clk_freq = ledc_get_src_clk_freq(clk_cfg);
        div_param = ledc_calculate_divisor(src_clk_freq, freq_hz, precision);
    }

    if (LEDC_IS_DIV_INVALID(div_param)) {
        goto error;
    }

    /* The following debug message makes more sense for AUTO mode. */
    ESP_LOGD(LEDC_TAG, "Using clock source %d (in %s mode), divisor: 0x%x\n",
             timer_clk_src, (speed_mode == LEDC_LOW_SPEED_MODE ? "slow" : "fast"), div_param);

    /* The following block configures the global clock.
     * Thus, in theory, this only makes sense when the source clock is LEDC_SCLK
     * and in LOW_SPEED_MODE (as FAST_SPEED_MODE doesn't present any global clock)
     *
     * However, in practice, on modules that support high-speed mode, no matter
     * whether the source clock is a timer-specific one (e.g. REF_TICK) or not,
     * the global clock MUST be configured when in low speed mode.
     * When using high-speed mode, this is not necessary.
     */
#if SOC_LEDC_SUPPORT_HS_MODE
    if (speed_mode == LEDC_LOW_SPEED_MODE) {
#else
    if (timer_clk_src == LEDC_SCLK) {
#endif
        ESP_LOGD(LEDC_TAG, "In slow speed mode, using clock %d", glb_clk);
        portENTER_CRITICAL(&ledc_spinlock);
        ledc_hal_set_slow_clk_sel(&(p_ledc_obj[speed_mode]->ledc_hal), glb_clk);
        portEXIT_CRITICAL(&ledc_spinlock);
    }

    /* The divisor is correct, we can write in the hardware. */
    ledc_timer_set(speed_mode, timer_num, div_param, duty_resolution, timer_clk_src);

    /* Reset the timer. */
    ledc_timer_rst(speed_mode, timer_num);
    return ESP_OK;
error:
    ESP_LOGE(LEDC_TAG, "requested frequency and duty resolution can not be achieved, try reducing freq_hz or duty_resolution. div_param=%d",
             (uint32_t ) div_param);
    return ESP_FAIL;
}

esp_err_t ledc_timer_config(const ledc_timer_config_t *timer_conf)
{
    LEDC_ARG_CHECK(timer_conf != NULL, "timer_conf");
    uint32_t freq_hz = timer_conf->freq_hz;
    uint32_t duty_resolution = timer_conf->duty_resolution;
    uint32_t timer_num = timer_conf->timer_num;
    uint32_t speed_mode = timer_conf->speed_mode;
    LEDC_ARG_CHECK(speed_mode < LEDC_SPEED_MODE_MAX, "speed_mode");
    LEDC_ARG_CHECK(!((timer_conf->clk_cfg == LEDC_USE_RTC8M_CLK) && (speed_mode != LEDC_LOW_SPEED_MODE)), "Only low speed channel support RTC8M_CLK");
    periph_module_enable(PERIPH_LEDC_MODULE);
    if (freq_hz == 0 || duty_resolution == 0 || duty_resolution >= LEDC_TIMER_BIT_MAX) {
        ESP_LOGE(LEDC_TAG, "freq_hz=%u duty_resolution=%u", freq_hz, duty_resolution);
        return ESP_ERR_INVALID_ARG;
    }
    if (timer_num > LEDC_TIMER_3) {
        ESP_LOGE(LEDC_TAG, "invalid timer #%u", timer_num);
        return ESP_ERR_INVALID_ARG;
    }

    if (p_ledc_obj[speed_mode] == NULL) {
        p_ledc_obj[speed_mode] = (ledc_obj_t *) heap_caps_calloc(1, sizeof(ledc_obj_t), MALLOC_CAP_INTERNAL | MALLOC_CAP_8BIT);
        if (p_ledc_obj[speed_mode] == NULL) {
            return ESP_ERR_NO_MEM;
        }
        ledc_hal_init(&(p_ledc_obj[speed_mode]->ledc_hal), speed_mode);
    }

    return ledc_set_timer_div(speed_mode, timer_num, timer_conf->clk_cfg, freq_hz, duty_resolution);
}

esp_err_t ledc_set_pin(int gpio_num, ledc_mode_t speed_mode, ledc_channel_t ledc_channel)
{
    LEDC_ARG_CHECK(ledc_channel < LEDC_CHANNEL_MAX, "ledc_channel");
    LEDC_ARG_CHECK(GPIO_IS_VALID_OUTPUT_GPIO(gpio_num), "gpio_num");
    LEDC_ARG_CHECK(speed_mode < LEDC_SPEED_MODE_MAX, "speed_mode");
    gpio_hal_iomux_func_sel(GPIO_PIN_MUX_REG[gpio_num], PIN_FUNC_GPIO);
    gpio_set_direction(gpio_num, GPIO_MODE_OUTPUT);
    esp_rom_gpio_connect_out_signal(gpio_num, ledc_periph_signal[speed_mode].sig_out0_idx + ledc_channel, 0, 0);
    return ESP_OK;
}

esp_err_t ledc_channel_config(const ledc_channel_config_t *ledc_conf)
{
    LEDC_ARG_CHECK(ledc_conf, "ledc_conf");
    uint32_t speed_mode = ledc_conf->speed_mode;
    uint32_t gpio_num = ledc_conf->gpio_num;
    uint32_t ledc_channel = ledc_conf->channel;
    uint32_t timer_select = ledc_conf->timer_sel;
    uint32_t intr_type = ledc_conf->intr_type;
    uint32_t duty = ledc_conf->duty;
    uint32_t hpoint = ledc_conf->hpoint;
    bool output_invert = ledc_conf->flags.output_invert;
    LEDC_ARG_CHECK(ledc_channel < LEDC_CHANNEL_MAX, "ledc_channel");
    LEDC_ARG_CHECK(speed_mode < LEDC_SPEED_MODE_MAX, "speed_mode");
    LEDC_ARG_CHECK(GPIO_IS_VALID_OUTPUT_GPIO(gpio_num), "gpio_num");
    LEDC_ARG_CHECK(timer_select < LEDC_TIMER_MAX, "timer_select");
    LEDC_ARG_CHECK(intr_type < LEDC_INTR_MAX, "intr_type");

    periph_module_enable(PERIPH_LEDC_MODULE);
    esp_err_t ret = ESP_OK;

    if (p_ledc_obj[speed_mode] == NULL) {
        p_ledc_obj[speed_mode] = (ledc_obj_t *) heap_caps_calloc(1, sizeof(ledc_obj_t), MALLOC_CAP_INTERNAL | MALLOC_CAP_8BIT);
        if (p_ledc_obj[speed_mode] == NULL) {
            return ESP_ERR_NO_MEM;
        }
        ledc_hal_init(&(p_ledc_obj[speed_mode]->ledc_hal), speed_mode);
    }

    /*set channel parameters*/
    /*   channel parameters decide how the waveform looks like in one period*/
    /*   set channel duty and hpoint value, duty range is (0 ~ ((2 ** duty_resolution) - 1)), max hpoint value is 0xfffff*/
    ledc_set_duty_with_hpoint(speed_mode, ledc_channel, duty, hpoint);
    /*update duty settings*/
    ledc_update_duty(speed_mode, ledc_channel);
    /*bind the channel with the timer*/
    ledc_bind_channel_timer(speed_mode, ledc_channel, timer_select);
    /*set interrupt type*/
    portENTER_CRITICAL(&ledc_spinlock);
    ledc_enable_intr_type(speed_mode, ledc_channel, intr_type);
    portEXIT_CRITICAL(&ledc_spinlock);
    ESP_LOGD(LEDC_TAG, "LEDC_PWM CHANNEL %1u|GPIO %02u|Duty %04u|Time %01u",
             ledc_channel, gpio_num, duty, timer_select
            );
    /*set LEDC signal in gpio matrix*/
    gpio_hal_iomux_func_sel(GPIO_PIN_MUX_REG[gpio_num], PIN_FUNC_GPIO);
    gpio_set_direction(gpio_num, GPIO_MODE_OUTPUT);
    esp_rom_gpio_connect_out_signal(gpio_num, ledc_periph_signal[speed_mode].sig_out0_idx + ledc_channel, output_invert, 0);

    return ret;
}

static void _ledc_update_duty(ledc_mode_t speed_mode, ledc_channel_t channel)
{
    ledc_hal_set_sig_out_en(&(p_ledc_obj[speed_mode]->ledc_hal), channel, true);
    ledc_hal_set_duty_start(&(p_ledc_obj[speed_mode]->ledc_hal), channel, true);
    ledc_ls_channel_update(speed_mode, channel);
}

esp_err_t ledc_update_duty(ledc_mode_t speed_mode, ledc_channel_t channel)
{
    LEDC_ARG_CHECK(speed_mode < LEDC_SPEED_MODE_MAX, "speed_mode");
    LEDC_ARG_CHECK(channel < LEDC_CHANNEL_MAX, "channel");
    LEDC_CHECK(p_ledc_obj[speed_mode] != NULL, LEDC_NOT_INIT, ESP_ERR_INVALID_STATE);
    portENTER_CRITICAL(&ledc_spinlock);
    _ledc_update_duty(speed_mode, channel);
    portEXIT_CRITICAL(&ledc_spinlock);
    return ESP_OK;
}

esp_err_t ledc_stop(ledc_mode_t speed_mode, ledc_channel_t channel, uint32_t idle_level)
{
    LEDC_ARG_CHECK(speed_mode < LEDC_SPEED_MODE_MAX, "speed_mode");
    LEDC_ARG_CHECK(channel < LEDC_CHANNEL_MAX, "channel");
    LEDC_CHECK(p_ledc_obj[speed_mode] != NULL, LEDC_NOT_INIT, ESP_ERR_INVALID_STATE);
    portENTER_CRITICAL(&ledc_spinlock);
    ledc_hal_set_idle_level(&(p_ledc_obj[speed_mode]->ledc_hal), channel, idle_level);
    ledc_hal_set_sig_out_en(&(p_ledc_obj[speed_mode]->ledc_hal), channel, false);
    ledc_hal_set_duty_start(&(p_ledc_obj[speed_mode]->ledc_hal), channel, false);
    ledc_ls_channel_update(speed_mode, channel);
    portEXIT_CRITICAL(&ledc_spinlock);
    return ESP_OK;
}

esp_err_t ledc_set_fade(ledc_mode_t speed_mode, ledc_channel_t channel, uint32_t duty, ledc_duty_direction_t fade_direction,
                        uint32_t step_num, uint32_t duty_cyle_num, uint32_t duty_scale)
{
    LEDC_ARG_CHECK(speed_mode < LEDC_SPEED_MODE_MAX, "speed_mode");
    LEDC_ARG_CHECK(channel < LEDC_CHANNEL_MAX, "channel");
    LEDC_ARG_CHECK(fade_direction < LEDC_DUTY_DIR_MAX, "fade_direction");
    LEDC_ARG_CHECK(step_num <= LEDC_DUTY_NUM_MAX, "step_num");
    LEDC_ARG_CHECK(duty_cyle_num <= LEDC_DUTY_CYCLE_MAX, "duty_cycle_num");
    LEDC_ARG_CHECK(duty_scale <= LEDC_DUTY_SCALE_MAX, "duty_scale");
    LEDC_CHECK(p_ledc_obj[speed_mode] != NULL, LEDC_NOT_INIT, ESP_ERR_INVALID_STATE);
    _ledc_fade_hw_acquire(speed_mode, channel);
    portENTER_CRITICAL(&ledc_spinlock);
    ledc_duty_config(speed_mode,
                     channel,        //uint32_t chan_num,
                     LEDC_VAL_NO_CHANGE,
                     duty,           //uint32_t duty_val,
                     fade_direction, //uint32_t increase,
                     step_num,       //uint32_t duty_num,
                     duty_cyle_num,  //uint32_t duty_cycle,
                     duty_scale      //uint32_t duty_scale
                    );
    portEXIT_CRITICAL(&ledc_spinlock);
    _ledc_fade_hw_release(speed_mode, channel);
    return ESP_OK;
}

esp_err_t ledc_set_duty_with_hpoint(ledc_mode_t speed_mode, ledc_channel_t channel, uint32_t duty, uint32_t hpoint)
{
    LEDC_ARG_CHECK(speed_mode < LEDC_SPEED_MODE_MAX, "speed_mode");
    LEDC_ARG_CHECK(channel < LEDC_CHANNEL_MAX, "channel");
    LEDC_ARG_CHECK(hpoint <= LEDC_HPOINT_VAL_MAX, "hpoint");
    LEDC_CHECK(p_ledc_obj[speed_mode] != NULL, LEDC_NOT_INIT, ESP_ERR_INVALID_STATE);
    /* The channel configuration should not be changed before the fade operation is done. */
    _ledc_fade_hw_acquire(speed_mode, channel);
    portENTER_CRITICAL(&ledc_spinlock);
    ledc_duty_config(speed_mode,
                     channel,         //uint32_t chan_num,
                     hpoint,          //uint32_t hpoint_val,
                     duty,           //uint32_t duty_val,
                     1,               //uint32_t increase,
                     0,               //uint32_t duty_num,
                     0,               //uint32_t duty_cycle,
                     0                //uint32_t duty_scale
                    );
    portEXIT_CRITICAL(&ledc_spinlock);
    _ledc_fade_hw_release(speed_mode, channel);
    return ESP_OK;
}

esp_err_t ledc_set_duty(ledc_mode_t speed_mode, ledc_channel_t channel, uint32_t duty)
{
    LEDC_ARG_CHECK(speed_mode < LEDC_SPEED_MODE_MAX, "speed_mode");
    LEDC_ARG_CHECK(channel < LEDC_CHANNEL_MAX, "channel");
    LEDC_CHECK(p_ledc_obj[speed_mode] != NULL, LEDC_NOT_INIT, ESP_ERR_INVALID_STATE);
    /* The channel configuration should not be changed before the fade operation is done. */
    _ledc_fade_hw_acquire(speed_mode, channel);
    portENTER_CRITICAL(&ledc_spinlock);
    ledc_duty_config(speed_mode,
                     channel,         //uint32_t chan_num,
                     LEDC_VAL_NO_CHANGE,
                     duty,           //uint32_t duty_val,
                     1,               //uint32_t increase,
                     0,               //uint32_t duty_num,
                     0,               //uint32_t duty_cycle,
                     0                //uint32_t duty_scale
                    );
    portEXIT_CRITICAL(&ledc_spinlock);
    _ledc_fade_hw_release(speed_mode, channel);
    return ESP_OK;
}

uint32_t ledc_get_duty(ledc_mode_t speed_mode, ledc_channel_t channel)
{
    LEDC_ARG_CHECK(speed_mode < LEDC_SPEED_MODE_MAX, "speed_mode");
    LEDC_ARG_CHECK(channel < LEDC_CHANNEL_MAX, "channel");
    LEDC_CHECK(p_ledc_obj[speed_mode] != NULL, LEDC_NOT_INIT, ESP_ERR_INVALID_STATE);
    uint32_t duty = 0;
    ledc_hal_get_duty(&(p_ledc_obj[speed_mode]->ledc_hal), channel, &duty);
    return duty;
}

uint32_t ledc_get_max_duty(ledc_mode_t speed_mode, ledc_channel_t channel)
{
    LEDC_ARG_CHECK(speed_mode < LEDC_SPEED_MODE_MAX, "speed_mode");
    LEDC_ARG_CHECK(channel < LEDC_CHANNEL_MAX, "channel");
    LEDC_CHECK(p_ledc_obj[speed_mode] != NULL, LEDC_NOT_INIT, ESP_ERR_INVALID_STATE);
    return _ledc_get_max_duty(speed_mode, channel);
}

int ledc_get_hpoint(ledc_mode_t speed_mode, ledc_channel_t channel)
{
    LEDC_CHECK(speed_mode < LEDC_SPEED_MODE_MAX, "speed_mode argument is invalid", LEDC_ERR_VAL);
    LEDC_CHECK(channel < LEDC_CHANNEL_MAX, "channel argument is invalid", LEDC_ERR_VAL);
    LEDC_CHECK(p_ledc_obj[speed_mode] != NULL, LEDC_NOT_INIT, ESP_ERR_INVALID_STATE);
    uint32_t hpoint = 0;
    ledc_hal_get_hpoint(&(p_ledc_obj[speed_mode]->ledc_hal), channel, &hpoint);
    return hpoint;
}

esp_err_t ledc_set_freq(ledc_mode_t speed_mode, ledc_timer_t timer_num, uint32_t freq_hz)
{
    LEDC_ARG_CHECK(speed_mode < LEDC_SPEED_MODE_MAX, "speed_mode");
    LEDC_ARG_CHECK(timer_num < LEDC_TIMER_MAX, "timer_num");
    LEDC_CHECK(p_ledc_obj[speed_mode] != NULL, LEDC_NOT_INIT, ESP_ERR_INVALID_STATE);
    ledc_clk_cfg_t clk_cfg = LEDC_USE_APB_CLK;
    uint32_t duty_resolution = 0;
    ledc_hal_get_clk_cfg(&(p_ledc_obj[speed_mode]->ledc_hal), timer_num, &clk_cfg);
    ledc_hal_get_duty_resolution(&(p_ledc_obj[speed_mode]->ledc_hal), timer_num, &duty_resolution);
    return ledc_set_timer_div(speed_mode, timer_num, clk_cfg, freq_hz, duty_resolution);
}

uint32_t ledc_get_freq(ledc_mode_t speed_mode, ledc_timer_t timer_num)
{
    LEDC_ARG_CHECK(speed_mode < LEDC_SPEED_MODE_MAX, "speed_mode");
    LEDC_ARG_CHECK(timer_num < LEDC_TIMER_MAX, "timer_num");
    LEDC_CHECK(p_ledc_obj[speed_mode] != NULL, LEDC_NOT_INIT, ESP_ERR_INVALID_STATE);
    portENTER_CRITICAL(&ledc_spinlock);
    uint32_t clock_divider = 0;
    uint32_t duty_resolution = 0;
    ledc_clk_cfg_t clk_cfg = LEDC_USE_APB_CLK;
    ledc_hal_get_clock_divider(&(p_ledc_obj[speed_mode]->ledc_hal), timer_num, &clock_divider);
    ledc_hal_get_duty_resolution(&(p_ledc_obj[speed_mode]->ledc_hal), timer_num, &duty_resolution);
    ledc_hal_get_clk_cfg(&(p_ledc_obj[speed_mode]->ledc_hal), timer_num, &clk_cfg);
    uint32_t precision = (0x1 << duty_resolution);
    uint32_t src_clk_freq = ledc_get_src_clk_freq(clk_cfg);
    portEXIT_CRITICAL(&ledc_spinlock);
    return ((uint64_t) src_clk_freq << 8) / precision / clock_divider;
}

static inline void ledc_calc_fade_end_channel(uint32_t *fade_end_status, uint32_t *channel)
{
    uint32_t i = __builtin_ffs((*fade_end_status)) - 1;
    (*fade_end_status) &= ~(1 << i);
    *channel = i;
}

void IRAM_ATTR ledc_fade_isr(void *arg)
{
    bool cb_yield = false;
    portBASE_TYPE HPTaskAwoken = pdFALSE;
    uint32_t speed_mode = 0;
    uint32_t channel = 0;
    uint32_t intr_status = 0;
    ledc_fade_fsm_t state;

    for (speed_mode = 0; speed_mode < LEDC_SPEED_MODE_MAX; speed_mode++) {
        if (p_ledc_obj[speed_mode] == NULL) {
            continue;
        }
        ledc_hal_get_fade_end_intr_status(&(p_ledc_obj[speed_mode]->ledc_hal), &intr_status);
        while (intr_status) {
            ledc_calc_fade_end_channel(&intr_status, &channel);

            // clear interrupt
            ledc_hal_clear_fade_end_intr_status(&(p_ledc_obj[speed_mode]->ledc_hal), channel);

            if (s_ledc_fade_rec[speed_mode][channel] == NULL) {
                //fade object not initialized yet.
                continue;
            }

            // Switch fade state to ISR_CAL if current state is HW_FADE
            bool already_stopped = false;
            portENTER_CRITICAL_ISR(&ledc_spinlock);
            state = s_ledc_fade_rec[speed_mode][channel]->fsm;
            assert(state != LEDC_FSM_ISR_CAL && state != LEDC_FSM_KILLED_PENDING);
            if (state == LEDC_FSM_HW_FADE) {
                s_ledc_fade_rec[speed_mode][channel]->fsm = LEDC_FSM_ISR_CAL;
            } else if (state == LEDC_FSM_IDLE) {
                // interrupt seen, but has already been stopped by task
                already_stopped = true;
            }
            portEXIT_CRITICAL_ISR(&ledc_spinlock);
            if (already_stopped) {
                continue;
            }

            bool set_to_idle = false;
            int cycle = 0;
            int delta = 0;
            int step = 0;
            int next_duty = 0;
            uint32_t duty_cur = 0;
            ledc_hal_get_duty(&(p_ledc_obj[speed_mode]->ledc_hal), channel, &duty_cur);
            uint32_t duty_tar = s_ledc_fade_rec[speed_mode][channel]->target_duty;
            int scale = s_ledc_fade_rec[speed_mode][channel]->scale;
            if (duty_cur == duty_tar || scale == 0) {
                // Target duty has reached
                set_to_idle = true;
            } else {
                // Calculate new duty config parameters
                delta = (s_ledc_fade_rec[speed_mode][channel]->direction == LEDC_DUTY_DIR_DECREASE) ?
                            (duty_cur - duty_tar) : (duty_tar - duty_cur);
                if (delta > scale) {
                    next_duty = duty_cur;
                    step = (delta / scale > LEDC_STEP_NUM_MAX) ? LEDC_STEP_NUM_MAX : (delta / scale);
                    cycle = s_ledc_fade_rec[speed_mode][channel]->cycle_num;
                } else {
                    next_duty = duty_tar;
                    step = 1;
                    cycle = 1;
                    scale = 0;
                }
            }

            bool finished = false;
            portENTER_CRITICAL_ISR(&ledc_spinlock);
            state = s_ledc_fade_rec[speed_mode][channel]->fsm;
            assert(state != LEDC_FSM_IDLE && state != LEDC_FSM_HW_FADE);
            if (set_to_idle || state == LEDC_FSM_KILLED_PENDING) {
                // Either fade has completed or has been killed, skip HW duty config
                finished = true;
                s_ledc_fade_rec[speed_mode][channel]->fsm = LEDC_FSM_IDLE;
            } else if (state == LEDC_FSM_ISR_CAL) {
                // Loading new fade to start
                ledc_duty_config(speed_mode,
                                 channel,
                                 LEDC_VAL_NO_CHANGE,
                                 next_duty,
                                 s_ledc_fade_rec[speed_mode][channel]->direction,
                                 step,
                                 cycle,
                                 scale);
                s_ledc_fade_rec[speed_mode][channel]->fsm = LEDC_FSM_HW_FADE;
                ledc_hal_set_duty_start(&(p_ledc_obj[speed_mode]->ledc_hal), channel, true);
            }
            portEXIT_CRITICAL_ISR(&ledc_spinlock);
            if (finished) {
                xSemaphoreGiveFromISR(s_ledc_fade_rec[speed_mode][channel]->ledc_fade_sem, &HPTaskAwoken);
                ledc_cb_t fade_cb = s_ledc_fade_rec[speed_mode][channel]->ledc_fade_callback;
                if (fade_cb) {
                    ledc_cb_param_t param = {
                        .event = LEDC_FADE_END_EVT,
                        .speed_mode = speed_mode,
                        .channel = channel,
                        .duty = duty_cur
                    };
                    cb_yield |= fade_cb(&param, s_ledc_fade_rec[speed_mode][channel]->cb_user_arg);
                }
            }
        }
    }
    if (HPTaskAwoken == pdTRUE || cb_yield) {
        portYIELD_FROM_ISR();
    }
}

static esp_err_t ledc_fade_channel_deinit(ledc_mode_t speed_mode, ledc_channel_t channel)
{
    if (s_ledc_fade_rec[speed_mode][channel]) {
        if (s_ledc_fade_rec[speed_mode][channel]->ledc_fade_mux) {
            vSemaphoreDelete(s_ledc_fade_rec[speed_mode][channel]->ledc_fade_mux);
            s_ledc_fade_rec[speed_mode][channel]->ledc_fade_mux = NULL;
        }
        if (s_ledc_fade_rec[speed_mode][channel]->ledc_fade_sem) {
            vSemaphoreDelete(s_ledc_fade_rec[speed_mode][channel]->ledc_fade_sem);
            s_ledc_fade_rec[speed_mode][channel]->ledc_fade_sem = NULL;
        }
        free(s_ledc_fade_rec[speed_mode][channel]);
        s_ledc_fade_rec[speed_mode][channel] = NULL;
    }
    return ESP_OK;
}

static esp_err_t ledc_fade_channel_init_check(ledc_mode_t speed_mode, ledc_channel_t channel)
{
    if (s_ledc_fade_isr_handle == NULL) {
        ESP_LOGE(LEDC_TAG, "Fade service not installed, call ledc_fade_func_install");
        return ESP_FAIL;
    }
    if (s_ledc_fade_rec[speed_mode][channel] == NULL) {
#if CONFIG_SPIRAM_USE_MALLOC
        s_ledc_fade_rec[speed_mode][channel] = (ledc_fade_t *) heap_caps_calloc(1, sizeof(ledc_fade_t), MALLOC_CAP_INTERNAL | MALLOC_CAP_8BIT);
        if (!s_ledc_fade_rec[speed_mode][channel]) {
            ledc_fade_channel_deinit(speed_mode, channel);
            return ESP_FAIL;
        }

        memset(&s_ledc_fade_rec[speed_mode][channel]->ledc_fade_sem_storage, 0, sizeof(StaticQueue_t));
        s_ledc_fade_rec[speed_mode][channel]->ledc_fade_sem = xSemaphoreCreateBinaryStatic(&s_ledc_fade_rec[speed_mode][channel]->ledc_fade_sem_storage);
#else
        s_ledc_fade_rec[speed_mode][channel] = (ledc_fade_t *) calloc(1, sizeof(ledc_fade_t));
        s_ledc_fade_rec[speed_mode][channel]->ledc_fade_sem = xSemaphoreCreateBinary();
#endif
        s_ledc_fade_rec[speed_mode][channel]->ledc_fade_mux = xSemaphoreCreateMutex();
        xSemaphoreGive(s_ledc_fade_rec[speed_mode][channel]->ledc_fade_sem);
        s_ledc_fade_rec[speed_mode][channel]->fsm = LEDC_FSM_IDLE;
    }
    if (s_ledc_fade_rec[speed_mode][channel]
            && s_ledc_fade_rec[speed_mode][channel]->ledc_fade_mux
            && s_ledc_fade_rec[speed_mode][channel]->ledc_fade_sem) {
        return ESP_OK;
    } else {
        ledc_fade_channel_deinit(speed_mode, channel);
        return ESP_FAIL;
    }
}

static esp_err_t _ledc_set_fade_with_step(ledc_mode_t speed_mode, ledc_channel_t channel, uint32_t target_duty, int scale, int cycle_num)
{
    portENTER_CRITICAL(&ledc_spinlock);
    uint32_t duty_cur = 0;
    ledc_hal_get_duty(&(p_ledc_obj[speed_mode]->ledc_hal), channel, &duty_cur);
    // When duty == max_duty, meanwhile, if scale == 1 and fade_down == 1, counter would overflow.
    if (duty_cur == _ledc_get_max_duty(speed_mode, channel)) {
        duty_cur -= 1;
    }
    s_ledc_fade_rec[speed_mode][channel]->speed_mode = speed_mode;
    s_ledc_fade_rec[speed_mode][channel]->target_duty = target_duty;
    s_ledc_fade_rec[speed_mode][channel]->cycle_num = cycle_num;
    s_ledc_fade_rec[speed_mode][channel]->scale = scale;
    int step_num = 0;
    int dir = LEDC_DUTY_DIR_DECREASE;
    if (scale > 0) {
        if (duty_cur > target_duty) {
            s_ledc_fade_rec[speed_mode][channel]->direction = LEDC_DUTY_DIR_DECREASE;
            step_num = (duty_cur - target_duty) / scale;
            step_num = step_num > LEDC_STEP_NUM_MAX ? LEDC_STEP_NUM_MAX : step_num;
        } else {
            s_ledc_fade_rec[speed_mode][channel]->direction = LEDC_DUTY_DIR_INCREASE;
            dir = LEDC_DUTY_DIR_INCREASE;
            step_num = (target_duty - duty_cur) / scale;
            step_num = step_num > LEDC_STEP_NUM_MAX ? LEDC_STEP_NUM_MAX : step_num;
        }
    }

    portEXIT_CRITICAL(&ledc_spinlock);
    if (scale > 0 && step_num > 0) {
        portENTER_CRITICAL(&ledc_spinlock);
        ledc_duty_config(speed_mode, channel, LEDC_VAL_NO_CHANGE, duty_cur, dir, step_num, cycle_num, scale);
        portEXIT_CRITICAL(&ledc_spinlock);
        ESP_LOGD(LEDC_TAG, "cur duty: %d; target: %d, step: %d, cycle: %d; scale: %d; dir: %d\n",
                 duty_cur, target_duty, step_num, cycle_num, scale, dir);
    } else {
        portENTER_CRITICAL(&ledc_spinlock);
        ledc_duty_config(speed_mode, channel, LEDC_VAL_NO_CHANGE, target_duty, dir, 0, 1, 0);
        portEXIT_CRITICAL(&ledc_spinlock);
        ESP_LOGD(LEDC_TAG, "Set to target duty: %d", target_duty);
    }
    return ESP_OK;
}

static esp_err_t _ledc_set_fade_with_time(ledc_mode_t speed_mode, ledc_channel_t channel, uint32_t target_duty, int max_fade_time_ms)
{
    ledc_timer_t timer_sel;
    uint32_t duty_cur = 0;
    ledc_hal_get_channel_timer(&(p_ledc_obj[speed_mode]->ledc_hal), channel, &timer_sel);
    ledc_hal_get_duty(&(p_ledc_obj[speed_mode]->ledc_hal), channel, &duty_cur);
    uint32_t freq = ledc_get_freq(speed_mode, timer_sel);
    uint32_t duty_delta = target_duty > duty_cur ? target_duty - duty_cur : duty_cur - target_duty;

    if (duty_delta == 0) {
        return _ledc_set_fade_with_step(speed_mode, channel, target_duty, 0, 0);
    }
    uint32_t total_cycles = max_fade_time_ms * freq / 1000;
    if (total_cycles == 0) {
        ESP_LOGW(LEDC_TAG, LEDC_FADE_TOO_FAST_STR);
        return _ledc_set_fade_with_step(speed_mode, channel, target_duty, 0, 0);
    }
    int scale, cycle_num;
    if (total_cycles > duty_delta) {
        scale = 1;
        cycle_num = total_cycles / duty_delta;
        if (cycle_num > LEDC_DUTY_NUM_MAX) {
            ESP_LOGW(LEDC_TAG, LEDC_FADE_TOO_SLOW_STR);
            cycle_num = LEDC_DUTY_NUM_MAX;
        }
    } else {
        cycle_num = 1;
        scale = duty_delta / total_cycles;
        if (scale > LEDC_DUTY_SCALE_MAX) {
            ESP_LOGW(LEDC_TAG, LEDC_FADE_TOO_FAST_STR);
            scale = LEDC_DUTY_SCALE_MAX;
        }
    }
    return _ledc_set_fade_with_step(speed_mode, channel, target_duty, scale, cycle_num);
}

static void _ledc_fade_start(ledc_mode_t speed_mode, ledc_channel_t channel, ledc_fade_mode_t fade_mode)
{
    ledc_fade_t *fade = s_ledc_fade_rec[speed_mode][channel];
    fade->mode = fade_mode;
    // Clear interrupt status of channel
    ledc_hal_clear_fade_end_intr_status(&(p_ledc_obj[speed_mode]->ledc_hal), channel);
    // Enable interrupt for channel
    portENTER_CRITICAL(&ledc_spinlock);
    ledc_enable_intr_type(speed_mode, channel, LEDC_INTR_FADE_END);
    // Set fade state to HW_FADE state for starting the fade
    assert(fade->fsm == LEDC_FSM_IDLE);
    fade->fsm = LEDC_FSM_HW_FADE;
    portEXIT_CRITICAL(&ledc_spinlock);
    // Trigger the fade
    ledc_update_duty(speed_mode, channel);
    if (fade_mode == LEDC_FADE_WAIT_DONE) {
        // Waiting for fade done
        _ledc_fade_hw_acquire(speed_mode, channel);
        // Release hardware to support next time fade configure
        _ledc_fade_hw_release(speed_mode, channel);
    }
}

esp_err_t ledc_set_fade_with_time(ledc_mode_t speed_mode, ledc_channel_t channel, uint32_t target_duty, int max_fade_time_ms)
{
    LEDC_ARG_CHECK(speed_mode < LEDC_SPEED_MODE_MAX, "speed_mode");
    LEDC_ARG_CHECK(channel < LEDC_CHANNEL_MAX, "channel");
    LEDC_ARG_CHECK(target_duty <= _ledc_get_max_duty(speed_mode, channel), "target_duty");
    LEDC_CHECK(p_ledc_obj[speed_mode] != NULL, LEDC_NOT_INIT, ESP_ERR_INVALID_STATE);
    LEDC_CHECK(ledc_fade_channel_init_check(speed_mode, channel) == ESP_OK, LEDC_FADE_INIT_ERROR_STR, ESP_FAIL);

    _ledc_fade_hw_acquire(speed_mode, channel);
    _ledc_set_fade_with_time(speed_mode, channel, target_duty, max_fade_time_ms);
    _ledc_fade_hw_release(speed_mode, channel);
    return ESP_OK;
}

esp_err_t ledc_set_fade_with_step(ledc_mode_t speed_mode, ledc_channel_t channel, uint32_t target_duty, uint32_t scale, uint32_t cycle_num)
{
    LEDC_ARG_CHECK(speed_mode < LEDC_SPEED_MODE_MAX, "speed_mode");
    LEDC_ARG_CHECK(channel < LEDC_CHANNEL_MAX, "channel");
    LEDC_ARG_CHECK((scale > 0) && (scale <= LEDC_DUTY_SCALE_MAX), "fade scale");
    LEDC_ARG_CHECK((cycle_num > 0) && (cycle_num <= LEDC_DUTY_CYCLE_MAX), "cycle_num");
    LEDC_ARG_CHECK(target_duty <= _ledc_get_max_duty(speed_mode, channel), "target_duty");
    LEDC_CHECK(p_ledc_obj[speed_mode] != NULL, LEDC_NOT_INIT, ESP_ERR_INVALID_STATE);
    LEDC_CHECK(ledc_fade_channel_init_check(speed_mode, channel) == ESP_OK, LEDC_FADE_INIT_ERROR_STR, ESP_FAIL);

    _ledc_fade_hw_acquire(speed_mode, channel);
    _ledc_set_fade_with_step(speed_mode, channel, target_duty, scale, cycle_num);
    _ledc_fade_hw_release(speed_mode, channel);
    return ESP_OK;
}

esp_err_t ledc_fade_start(ledc_mode_t speed_mode, ledc_channel_t channel, ledc_fade_mode_t fade_mode)
{
    LEDC_CHECK(s_ledc_fade_rec[speed_mode][channel] != NULL, LEDC_FADE_SERVICE_ERR_STR, ESP_ERR_INVALID_STATE);
    LEDC_ARG_CHECK(channel < LEDC_CHANNEL_MAX, "channel");
    LEDC_ARG_CHECK(fade_mode < LEDC_FADE_MAX, "fade_mode");
    LEDC_CHECK(p_ledc_obj[speed_mode] != NULL, LEDC_NOT_INIT, ESP_ERR_INVALID_STATE);
    _ledc_fade_hw_acquire(speed_mode, channel);
    _ledc_fade_start(speed_mode, channel, fade_mode);
    return ESP_OK;
}

// ESP32 does not support this functionality, fade cannot be overwritten with new duty config
#if SOC_LEDC_SUPPORT_FADE_STOP
esp_err_t ledc_fade_stop(ledc_mode_t speed_mode, ledc_channel_t channel)
{
    LEDC_ARG_CHECK(speed_mode < LEDC_SPEED_MODE_MAX, "speed_mode");
    LEDC_ARG_CHECK(channel < LEDC_CHANNEL_MAX, "channel");
    LEDC_CHECK(p_ledc_obj[speed_mode] != NULL, LEDC_NOT_INIT, ESP_ERR_INVALID_STATE);
    LEDC_CHECK(ledc_fade_channel_init_check(speed_mode, channel) == ESP_OK , LEDC_FADE_INIT_ERROR_STR, ESP_FAIL);
    ledc_fade_t *fade = s_ledc_fade_rec[speed_mode][channel];
    ledc_fade_fsm_t state = fade->fsm;
    bool wait_for_idle = false;
    assert(state != LEDC_FSM_KILLED_PENDING);
    if (state == LEDC_FSM_IDLE) {
        // if there is no fade going on, do nothing
        return ESP_OK;
    }
    // Fade state is either HW_FADE or ISR_CAL (there is a fade in process)
    portENTER_CRITICAL(&ledc_spinlock);
    // Disable ledc channel interrupt first
    ledc_enable_intr_type(speed_mode, channel, LEDC_INTR_DISABLE);
    // Config duty to the duty cycle at this moment
    uint32_t duty_cur = ledc_get_duty(speed_mode, channel);
    ledc_duty_config(speed_mode,
                     channel,              //uint32_t chan_num,
                     LEDC_VAL_NO_CHANGE,
                     duty_cur,             //uint32_t duty_val,
                     1,                    //uint32_t increase,
                     0,                    //uint32_t duty_num,
                     0,                    //uint32_t duty_cycle,
                     0                     //uint32_t duty_scale
                     );
    _ledc_update_duty(speed_mode, channel);
    state = fade->fsm;
    assert(state != LEDC_FSM_IDLE && state != LEDC_FSM_KILLED_PENDING);
    if (state == LEDC_FSM_HW_FADE) {
        fade->fsm = LEDC_FSM_IDLE;
    } else if (state == LEDC_FSM_ISR_CAL) {
        fade->fsm = LEDC_FSM_KILLED_PENDING;
        wait_for_idle = true;
    }
    portEXIT_CRITICAL(&ledc_spinlock);
    if (wait_for_idle) {
        // Wait for ISR return, which gives the semaphore and switchs state to IDLE
        _ledc_fade_hw_acquire(speed_mode, channel);
        assert(fade->fsm == LEDC_FSM_IDLE);
    }
    _ledc_fade_hw_release(speed_mode, channel);
    return ESP_OK;
}
#endif

esp_err_t ledc_fade_func_install(int intr_alloc_flags)
{
    //OR intr_alloc_flags with ESP_INTR_FLAG_IRAM because the fade isr is in IRAM
    return ledc_isr_register(ledc_fade_isr, NULL, intr_alloc_flags | ESP_INTR_FLAG_IRAM, &s_ledc_fade_isr_handle);
}

void ledc_fade_func_uninstall(void)
{
    if (s_ledc_fade_isr_handle) {
        esp_intr_free(s_ledc_fade_isr_handle);
        s_ledc_fade_isr_handle = NULL;
    }
    int channel, mode;
    for (mode = 0; mode < LEDC_SPEED_MODE_MAX; mode++) {
        for (channel = 0; channel < LEDC_CHANNEL_MAX; channel++) {
            ledc_fade_channel_deinit(mode, channel);
        }
    }
    return;
}

esp_err_t ledc_cb_register(ledc_mode_t speed_mode, ledc_channel_t channel, ledc_cbs_t *cbs, void *user_arg)
{
    LEDC_ARG_CHECK(speed_mode < LEDC_SPEED_MODE_MAX, "speed_mode");
    LEDC_ARG_CHECK(channel < LEDC_CHANNEL_MAX, "channel");
    LEDC_CHECK(p_ledc_obj[speed_mode] != NULL, LEDC_NOT_INIT, ESP_ERR_INVALID_STATE);
    LEDC_CHECK(ledc_fade_channel_init_check(speed_mode, channel) == ESP_OK, LEDC_FADE_INIT_ERROR_STR, ESP_FAIL);
    s_ledc_fade_rec[speed_mode][channel]->ledc_fade_callback = cbs->fade_cb;
    s_ledc_fade_rec[speed_mode][channel]->cb_user_arg = user_arg;
    return ESP_OK;
}

/*
 * The functions below are thread-safe version of APIs for duty and fade control.
 * These APIs can be called from different tasks.
 */
esp_err_t ledc_set_duty_and_update(ledc_mode_t speed_mode, ledc_channel_t channel, uint32_t duty, uint32_t hpoint)
{
    LEDC_ARG_CHECK(speed_mode < LEDC_SPEED_MODE_MAX, "speed_mode");
    LEDC_ARG_CHECK(channel < LEDC_CHANNEL_MAX, "channel");
<<<<<<< HEAD
    LEDC_ARG_CHECK(duty <= _ledc_get_max_duty(speed_mode, channel), "target_duty");
=======
    LEDC_ARG_CHECK(duty <= ledc_get_max_duty(speed_mode, channel), "target_duty");
    LEDC_ARG_CHECK(hpoint <= LEDC_HPOINT_VAL_MAX, "hpoint");
>>>>>>> b092fa07
    LEDC_CHECK(p_ledc_obj[speed_mode] != NULL, LEDC_NOT_INIT, ESP_ERR_INVALID_STATE);
    LEDC_CHECK(ledc_fade_channel_init_check(speed_mode, channel) == ESP_OK, LEDC_FADE_INIT_ERROR_STR, ESP_FAIL);
    _ledc_fade_hw_acquire(speed_mode, channel);
    portENTER_CRITICAL(&ledc_spinlock);
    ledc_duty_config(speed_mode, channel, hpoint, duty, 1, 0, 0, 0);
    _ledc_update_duty(speed_mode, channel);
    portEXIT_CRITICAL(&ledc_spinlock);
    _ledc_fade_hw_release(speed_mode, channel);
    return ESP_OK;
}

esp_err_t ledc_set_fade_time_and_start(ledc_mode_t speed_mode, ledc_channel_t channel, uint32_t target_duty, uint32_t max_fade_time_ms, ledc_fade_mode_t fade_mode)
{
    LEDC_ARG_CHECK(speed_mode < LEDC_SPEED_MODE_MAX, "speed_mode");
    LEDC_ARG_CHECK(channel < LEDC_CHANNEL_MAX, "channel");
    LEDC_ARG_CHECK(fade_mode < LEDC_FADE_MAX, "fade_mode");
    LEDC_CHECK(p_ledc_obj[speed_mode] != NULL, LEDC_NOT_INIT, ESP_ERR_INVALID_STATE);
    LEDC_CHECK(ledc_fade_channel_init_check(speed_mode, channel) == ESP_OK, LEDC_FADE_INIT_ERROR_STR, ESP_FAIL);
    LEDC_ARG_CHECK(target_duty <= _ledc_get_max_duty(speed_mode, channel), "target_duty");
    _ledc_op_lock_acquire(speed_mode, channel);
    _ledc_fade_hw_acquire(speed_mode, channel);
    _ledc_set_fade_with_time(speed_mode, channel, target_duty, max_fade_time_ms);
    _ledc_fade_start(speed_mode, channel, fade_mode);
    _ledc_op_lock_release(speed_mode, channel);
    return ESP_OK;
}

esp_err_t ledc_set_fade_step_and_start(ledc_mode_t speed_mode, ledc_channel_t channel, uint32_t target_duty, uint32_t scale, uint32_t cycle_num, ledc_fade_mode_t fade_mode)
{
    LEDC_ARG_CHECK(speed_mode < LEDC_SPEED_MODE_MAX, "speed_mode");
    LEDC_ARG_CHECK(channel < LEDC_CHANNEL_MAX, "channel");
    LEDC_ARG_CHECK(fade_mode < LEDC_FADE_MAX, "fade_mode");
    LEDC_CHECK(p_ledc_obj[speed_mode] != NULL, LEDC_NOT_INIT, ESP_ERR_INVALID_STATE);
    LEDC_CHECK(ledc_fade_channel_init_check(speed_mode, channel) == ESP_OK, LEDC_FADE_INIT_ERROR_STR, ESP_FAIL);
    LEDC_ARG_CHECK((scale > 0) && (scale <= LEDC_DUTY_SCALE_MAX), "fade scale");
    LEDC_ARG_CHECK((cycle_num > 0) && (cycle_num <= LEDC_DUTY_CYCLE_MAX), "cycle_num");
    LEDC_ARG_CHECK(target_duty <= _ledc_get_max_duty(speed_mode, channel), "target_duty");
    _ledc_op_lock_acquire(speed_mode, channel);
    _ledc_fade_hw_acquire(speed_mode, channel);
    _ledc_set_fade_with_step(speed_mode, channel, target_duty, scale, cycle_num);
    _ledc_fade_start(speed_mode, channel, fade_mode);
    _ledc_op_lock_release(speed_mode, channel);
    return ESP_OK;
}<|MERGE_RESOLUTION|>--- conflicted
+++ resolved
@@ -1209,12 +1209,8 @@
 {
     LEDC_ARG_CHECK(speed_mode < LEDC_SPEED_MODE_MAX, "speed_mode");
     LEDC_ARG_CHECK(channel < LEDC_CHANNEL_MAX, "channel");
-<<<<<<< HEAD
     LEDC_ARG_CHECK(duty <= _ledc_get_max_duty(speed_mode, channel), "target_duty");
-=======
-    LEDC_ARG_CHECK(duty <= ledc_get_max_duty(speed_mode, channel), "target_duty");
     LEDC_ARG_CHECK(hpoint <= LEDC_HPOINT_VAL_MAX, "hpoint");
->>>>>>> b092fa07
     LEDC_CHECK(p_ledc_obj[speed_mode] != NULL, LEDC_NOT_INIT, ESP_ERR_INVALID_STATE);
     LEDC_CHECK(ledc_fade_channel_init_check(speed_mode, channel) == ESP_OK, LEDC_FADE_INIT_ERROR_STR, ESP_FAIL);
     _ledc_fade_hw_acquire(speed_mode, channel);
