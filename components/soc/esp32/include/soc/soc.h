--- conflicted
+++ resolved
@@ -269,8 +269,6 @@
 #define  TICKS_PER_US_ROM                            26              // CPU is 80MHz
 //}}
 
-<<<<<<< HEAD
-=======
 /* Overall memory map */
 #define SOC_IROM_LOW    0x400D0000
 #define SOC_IROM_HIGH   0x40400000
@@ -292,7 +290,6 @@
 // Region of memory accessible via DMA. See esp_ptr_dma_capable().
 #define SOC_DMA_LOW  0x3FFAE000
 #define SOC_DMA_HIGH 0x40000000
->>>>>>> 9314bf0d
 
 //Interrupt hardware source table
 //This table is decided by hardware, don't touch this.
