# This is a list of python packages needed for ESP-IDF. This file is used with pip.
# Please see the Get Started section of the ESP-IDF Programming Guide for further information.
#
setuptools>=21
# The setuptools package is required to install source distributions and on some systems is not installed by default.
# Please keep it as the first item of this list. Version 21 is required to handle PEP 508 environment markers.
#
click>=7.0
pyserial>=3.3
future>=0.15.2

cryptography>=2.1.4
--only-binary cryptography
# Only binary for cryptography is here to make it work on ARMv7 architecture
# We do have cryptography binary on https://dl.espressif.com/pypi for ARM
# On https://pypi.org/ are no ARM binaries as standard now

pyparsing>=2.0.3,<2.4.0
pyelftools>=0.22
idf-component-manager~=1.0

<<<<<<< HEAD
gdbgui
gdbgui==0.13.2.0; sys_platform == "win32"
# 0.13.2.1 supports Python 3.6+ only
# Windows is not supported since 0.14.0.0. See https://github.com/cs01/gdbgui/issues/348
pygdbmi<=0.9.0.2; sys_platform=="win32"
# The pygdbmi required max version 0.9.0.2 since 0.9.0.3 is not compatible with latest gdbgui (>=0.13.2.0)
# A compatible Socket.IO should be used. See https://github.com/miguelgrinberg/python-socketio/issues/578
python-socketio<5; sys_platform=="win32"
jinja2<3.1; sys_platform=="win32"  # See https://github.com/espressif/esp-idf/issues/8760
itsdangerous<2.1; sys_platform=="win32"
=======
gdbgui==0.13.2.0; python_version < "3.11"
# 0.13.2.1 supports Python 3.6+ only
# Windows is not supported since 0.14.0.0. See https://github.com/cs01/gdbgui/issues/348
pygdbmi<=0.9.0.2; python_version < "3.11"
# The pygdbmi required max version 0.9.0.2 since 0.9.0.3 is not compatible with latest gdbgui (>=0.13.2.0)
# A compatible Socket.IO should be used. See https://github.com/miguelgrinberg/python-socketio/issues/578
python-socketio<5; python_version < "3.11"
jinja2<3.1; python_version < "3.11"   # See https://github.com/espressif/esp-idf/issues/8760
itsdangerous<2.1; python_version < "3.11"

# gdbgui is not supported on Python 3.11. See https://github.com/cs01/gdbgui/issues/447
pygdbmi<=0.9.0.2; python_version > "3.10"
>>>>>>> 9ee3c833

kconfiglib==13.7.1

# esptool requirements (see components/esptool_py/esptool/setup.py)
reedsolo>=1.5.3,<=1.5.4
# bitstring 4 dropped support for Python 3.6 and older
bitstring>=3.1.6,<4
ecdsa>=0.16.0

# espcoredump requirements
# This is the last version supports both 2.7 and 3.4
construct==2.10.54

# windows-curses are required in Windows command line but cannot be installed in MSYS2. A requirement like
# "windows-curses; sys_platform == 'win32'" would want to install the package on both of them. There is no environment
# marker for detecting MSYS2. So instead, a dummy custom package is used with "windows-curses" dependency for Windows
# command line.
file://${IDF_PATH}/tools/kconfig_new/esp-windows-curses; sys_platform == 'win32'<|MERGE_RESOLUTION|>--- conflicted
+++ resolved
@@ -19,18 +19,6 @@
 pyelftools>=0.22
 idf-component-manager~=1.0
 
-<<<<<<< HEAD
-gdbgui
-gdbgui==0.13.2.0; sys_platform == "win32"
-# 0.13.2.1 supports Python 3.6+ only
-# Windows is not supported since 0.14.0.0. See https://github.com/cs01/gdbgui/issues/348
-pygdbmi<=0.9.0.2; sys_platform=="win32"
-# The pygdbmi required max version 0.9.0.2 since 0.9.0.3 is not compatible with latest gdbgui (>=0.13.2.0)
-# A compatible Socket.IO should be used. See https://github.com/miguelgrinberg/python-socketio/issues/578
-python-socketio<5; sys_platform=="win32"
-jinja2<3.1; sys_platform=="win32"  # See https://github.com/espressif/esp-idf/issues/8760
-itsdangerous<2.1; sys_platform=="win32"
-=======
 gdbgui==0.13.2.0; python_version < "3.11"
 # 0.13.2.1 supports Python 3.6+ only
 # Windows is not supported since 0.14.0.0. See https://github.com/cs01/gdbgui/issues/348
@@ -43,7 +31,6 @@
 
 # gdbgui is not supported on Python 3.11. See https://github.com/cs01/gdbgui/issues/447
 pygdbmi<=0.9.0.2; python_version > "3.10"
->>>>>>> 9ee3c833
 
 kconfiglib==13.7.1
 
