// Copyright 2015-2016 Espressif Systems (Shanghai) PTE LTD
//
// Licensed under the Apache License, Version 2.0 (the "License");
// you may not use this file except in compliance with the License.
// You may obtain a copy of the License at

//     http://www.apache.org/licenses/LICENSE-2.0
//
// Unless required by applicable law or agreed to in writing, software
// distributed under the License is distributed on an "AS IS" BASIS,
// WITHOUT WARRANTIES OR CONDITIONS OF ANY KIND, either express or implied.
// See the License for the specific language governing permissions and
// limitations under the License.

#include <stdio.h>
#include <stdlib.h>
#include <unistd.h>
#include <string.h>
#include "freertos/FreeRTOS.h"
#include "freertos/task.h"
#include "nvs.h"
#include "nvs_flash.h"
#include "esp_system.h"
#include "esp_log.h"

#include "esp_bt.h"
#include "bt_app_core.h"
#include "bt_app_av.h"
#include "esp_bt_main.h"
#include "esp_bt_device.h"
#include "esp_gap_bt_api.h"
#include "esp_a2dp_api.h"
#include "esp_avrc_api.h"
#include "driver/i2s.h"

/* event for handler "bt_av_hdl_stack_up */
enum {
    BT_APP_EVT_STACK_UP = 0,
};

/* handler for bluetooth stack enabled events */
static void bt_av_hdl_stack_evt(uint16_t event, void *p_param);


void app_main()
{
    /* Initialize NVS — it is used to store PHY calibration data */
<<<<<<< HEAD
    esp_err_t err = nvs_flash_init();
    if (err == ESP_ERR_NVS_NO_FREE_PAGES) {
=======
    esp_err_t ret = nvs_flash_init();
    if (ret == ESP_ERR_NVS_NO_FREE_PAGES || ret == ESP_ERR_NVS_NEW_VERSION_FOUND) {
>>>>>>> b4b1b361
        ESP_ERROR_CHECK(nvs_flash_erase());
        err = nvs_flash_init();
    }
    ESP_ERROR_CHECK(err);

    i2s_config_t i2s_config = {
#ifdef CONFIG_A2DP_SINK_OUTPUT_INTERNAL_DAC
        .mode = I2S_MODE_MASTER | I2S_MODE_TX | I2S_MODE_DAC_BUILT_IN,
#else
        .mode = I2S_MODE_MASTER | I2S_MODE_TX,                                  // Only TX
#endif
        .sample_rate = 44100,
        .bits_per_sample = 16,
        .channel_format = I2S_CHANNEL_FMT_RIGHT_LEFT,                           //2-channels
        .communication_format = I2S_COMM_FORMAT_I2S_MSB,
        .dma_buf_count = 6,
        .dma_buf_len = 60,                                                      //
        .intr_alloc_flags = ESP_INTR_FLAG_LEVEL1                                //Interrupt level 1
    };


    i2s_driver_install(0, &i2s_config, 0, NULL);
#ifdef CONFIG_A2DP_SINK_OUTPUT_INTERNAL_DAC
    i2s_set_dac_mode(I2S_DAC_CHANNEL_BOTH_EN);
    i2s_set_pin(0, NULL);
#else
    i2s_pin_config_t pin_config = {
        .bck_io_num = CONFIG_I2S_BCK_PIN,
        .ws_io_num = CONFIG_I2S_LRCK_PIN,
        .data_out_num = CONFIG_I2S_DATA_PIN,
        .data_in_num = -1                                                       //Not used
    };

    i2s_set_pin(0, &pin_config);
#endif


    ESP_ERROR_CHECK(esp_bt_controller_mem_release(ESP_BT_MODE_BLE));

    esp_bt_controller_config_t bt_cfg = BT_CONTROLLER_INIT_CONFIG_DEFAULT();
    if ((err = esp_bt_controller_init(&bt_cfg)) != ESP_OK) {
        ESP_LOGE(BT_AV_TAG, "%s initialize controller failed: %s\n", __func__, esp_err_to_name(err));
        return;
    }

    if ((err = esp_bt_controller_enable(ESP_BT_MODE_CLASSIC_BT)) != ESP_OK) {
        ESP_LOGE(BT_AV_TAG, "%s enable controller failed: %s\n", __func__, esp_err_to_name(err));
        return;
    }

    if ((err = esp_bluedroid_init()) != ESP_OK) {
        ESP_LOGE(BT_AV_TAG, "%s initialize bluedroid failed: %s\n", __func__, esp_err_to_name(err));
        return;
    }

    if ((err = esp_bluedroid_enable()) != ESP_OK) {
        ESP_LOGE(BT_AV_TAG, "%s enable bluedroid failed: %s\n", __func__, esp_err_to_name(err));
        return;
    }

    /* create application task */
    bt_app_task_start_up();

    /* Bluetooth device name, connection mode and profile set up */
    bt_app_work_dispatch(bt_av_hdl_stack_evt, BT_APP_EVT_STACK_UP, NULL, 0, NULL);

#ifdef CONFIG_BT_SSP_ENABLE
    esp_bt_sp_param_t param_type = ESP_BT_SP_IOCAP_MODE;
    esp_bt_io_cap_t iocap = ESP_BT_IO_CAP_IO;
    esp_bt_gap_set_security_param(param_type, &iocap, sizeof(uint8_t));
#endif ///CONFIG_BT_SSP_ENABLE
}

void bt_app_gap_cb(esp_bt_gap_cb_event_t event, esp_bt_gap_cb_param_t *param)
{
    switch (event) {
#ifdef CONFIG_BT_SSP_ENABLE
    case ESP_BT_GAP_AUTH_CMPL_EVT:{
        if (param->auth_cmpl.stat == ESP_BT_STATUS_SUCCESS) {
            ESP_LOGI(BT_AV_TAG, "authentication success: %s", param->auth_cmpl.device_name);
            esp_log_buffer_hex(BT_AV_TAG, param->auth_cmpl.bda, ESP_BD_ADDR_LEN);
        } else {
            ESP_LOGE(BT_AV_TAG, "authentication failed, status:%d", param->auth_cmpl.stat);
        }
        break;
    }
    case ESP_BT_GAP_CFM_REQ_EVT:
        ESP_LOGI(BT_AV_TAG, "ESP_BT_GAP_CFM_REQ_EVT Please compare the numeric value: %d", param->cfm_req.num_val);
        esp_bt_gap_ssp_confirm_reply(param->cfm_req.bda, true);
        break;
    case ESP_BT_GAP_KEY_NOTIF_EVT:
        ESP_LOGI(BT_AV_TAG, "ESP_BT_GAP_KEY_NOTIF_EVT passkey:%d", param->key_notif.passkey);
        break;
    case ESP_BT_GAP_KEY_REQ_EVT:
        ESP_LOGI(BT_AV_TAG, "ESP_BT_GAP_KEY_REQ_EVT Please enter passkey!");
        break;
#endif ///CONFIG_BT_SSP_ENABLE
    default: {
        ESP_LOGI(BT_AV_TAG, "event: %d", event);
        break;
    }
    }
    return;
}
static void bt_av_hdl_stack_evt(uint16_t event, void *p_param)
{
    ESP_LOGD(BT_AV_TAG, "%s evt %d", __func__, event);
    switch (event) {
    case BT_APP_EVT_STACK_UP: {
        /* set up device name */
        char *dev_name = "ESP_SPEAKER";
        esp_bt_dev_set_device_name(dev_name);

        esp_bt_gap_register_callback(bt_app_gap_cb);
        /* initialize A2DP sink */
        esp_a2d_register_callback(&bt_app_a2d_cb);
        esp_a2d_sink_register_data_callback(bt_app_a2d_data_cb);
        esp_a2d_sink_init();

        /* initialize AVRCP controller */
        esp_avrc_ct_init();
        esp_avrc_ct_register_callback(bt_app_rc_ct_cb);

        /* set discoverable and connectable mode, wait to be connected */
        esp_bt_gap_set_scan_mode(ESP_BT_SCAN_MODE_CONNECTABLE_DISCOVERABLE);
        break;
    }
    default:
        ESP_LOGE(BT_AV_TAG, "%s unhandled evt %d", __func__, event);
        break;
    }
}<|MERGE_RESOLUTION|>--- conflicted
+++ resolved
@@ -45,13 +45,8 @@
 void app_main()
 {
     /* Initialize NVS — it is used to store PHY calibration data */
-<<<<<<< HEAD
     esp_err_t err = nvs_flash_init();
-    if (err == ESP_ERR_NVS_NO_FREE_PAGES) {
-=======
-    esp_err_t ret = nvs_flash_init();
-    if (ret == ESP_ERR_NVS_NO_FREE_PAGES || ret == ESP_ERR_NVS_NEW_VERSION_FOUND) {
->>>>>>> b4b1b361
+    if (err == ESP_ERR_NVS_NO_FREE_PAGES || err == ESP_ERR_NVS_NEW_VERSION_FOUND) {
         ESP_ERROR_CHECK(nvs_flash_erase());
         err = nvs_flash_init();
     }
