--- conflicted
+++ resolved
@@ -63,12 +63,12 @@
         .mode = I2S_MODE_MASTER | I2S_MODE_RX | I2S_MODE_TX | I2S_MODE_DAC_BUILT_IN | I2S_MODE_ADC_BUILT_IN,
         .sample_rate =  EXAMPLE_I2S_SAMPLE_RATE,
         .bits_per_sample = EXAMPLE_I2S_SAMPLE_BITS,
-<<<<<<< HEAD
         .communication_format = I2S_COMM_FORMAT_I2S_MSB,
         .channel_format = EXAMPLE_I2S_FORMAT,
         .intr_alloc_flags = 0,
         .dma_buf_count = 2,
-        .dma_buf_len = 1024
+        .dma_buf_len = 1024,
+        .use_apll = 1,
     };
     //install and start i2s driver
     i2s_driver_install(i2s_num, &i2s_config, 0, NULL);
@@ -79,21 +79,6 @@
         {.atten = ADC_ATTEN_DB_11, .bits = ADC_WIDTH_BIT_12, .channel = I2S_ADC_CHANNEL}
     };
     i2s_set_adc_mode(I2S_ADC_UNIT, adc_i2s_pattern, sizeof(adc_i2s_pattern));
-=======
-	    .communication_format = I2S_COMM_FORMAT_I2S_MSB,
-	    .channel_format = EXAMPLE_I2S_FORMAT,
-	    .intr_alloc_flags = 0,
-	    .dma_buf_count = 2,
-	    .dma_buf_len = 1024,
-	    .use_apll = 1,
-	 };
-	 //install and start i2s driver
-	 i2s_driver_install(i2s_num, &i2s_config, 0, NULL);
-	 //init DAC pad
-	 i2s_set_dac_mode(I2S_DAC_CHANNEL_BOTH_EN);
-	 //init ADC pad
-	 i2s_set_adc_mode(I2S_ADC_UNIT, I2S_ADC_CHANNEL);
->>>>>>> 974796fa
 }
 
 /*
