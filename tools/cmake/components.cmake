# Given a list of components in 'component_paths', filter only paths to the components
# mentioned in 'components' and return as a list in 'result_paths'
function(components_get_paths component_paths components result_paths)
    set(result "")
    foreach(path ${component_paths})
        get_filename_component(name "${path}" NAME)
        if("${name}" IN_LIST components)
            list(APPEND result "${name}")
        endif()
    endforeach()
    set("${result_path}" "${result}" PARENT_SCOPE)
endfunction()

# Add a component to the build, using the COMPONENT variables defined
# in the parent
#
function(register_component)
    get_filename_component(component_dir ${CMAKE_CURRENT_LIST_FILE} DIRECTORY)
<<<<<<< HEAD
    get_filename_component(component ${CMAKE_CURRENT_SOURCE_DIR} NAME)

=======
    set(component ${COMPONENT_NAME})
>>>>>>> 0d7f2d77

    spaces2list(COMPONENT_SRCDIRS)
    spaces2list(COMPONENT_ADD_INCLUDEDIRS)
    spaces2list(COMPONENT_SRCEXCLUDE)

    if(COMPONENT_SRCDIRS)
        # Warn user if both COMPONENT_SRCDIRS and COMPONENT_SRCS are set
        if(COMPONENT_SRCS)
            message(WARNING "COMPONENT_SRCDIRS and COMPONENT_SRCS are both set, COMPONENT_SRCS will be ignored")
        endif()

        set(COMPONENT_SRCS "")

        foreach(dir ${COMPONENT_SRCDIRS})
            get_filename_component(abs_dir ${dir} ABSOLUTE BASE_DIR ${component_dir})
            if(NOT IS_DIRECTORY ${abs_dir})
                message(FATAL_ERROR "${CMAKE_CURRENT_LIST_FILE}: COMPONENT_SRCDIRS entry '${dir}' does not exist")
            endif()

            file(GLOB matches "${abs_dir}/*.c" "${abs_dir}/*.cpp" "${abs_dir}/*.S")
            if(matches)
                list(SORT matches)
                set(COMPONENT_SRCS "${COMPONENT_SRCS};${matches}")
            else()
                message(FATAL_ERROR "${CMAKE_CURRENT_LIST_FILE}: COMPONENT_SRCDIRS entry '${dir}' has no source files")
            endif()
        endforeach()
    endif()

    # Remove COMPONENT_SRCEXCLUDE matches
    foreach(exclude ${COMPONENT_SRCEXCLUDE})
        get_filename_component(exclude "${exclude}" ABSOLUTE ${component_dir})
        foreach(src ${COMPONENT_SRCS})
            get_filename_component(abs_src "${src}" ABSOLUTE ${component_dir})
            if("${exclude}" STREQUAL "${abs_src}")  # compare as canonical paths
                list(REMOVE_ITEM COMPONENT_SRCS "${src}")
            endif()
        endforeach()
    endforeach()

    # add as a PUBLIC library (if there are source files) or INTERFACE (if header only)
    if(COMPONENT_SRCS OR embed_binaries)
        add_library(${component} STATIC ${COMPONENT_SRCS})
        set(include_type PUBLIC)
    else()
        add_library(${component} INTERFACE) # header-only component
        set(include_type INTERFACE)
    endif()

    # binaries to embed directly in library
    spaces2list(COMPONENT_EMBED_FILES)
    spaces2list(COMPONENT_EMBED_TXTFILES)
    foreach(embed_data ${COMPONENT_EMBED_FILES} ${COMPONENT_EMBED_TXTFILES})
        if(embed_data IN_LIST COMPONENT_EMBED_TXTFILES)
            set(embed_type "TEXT")
        else()
            set(embed_type "BINARY")
        endif()
        target_add_binary_data("${component}" "${embed_data}" "${embed_type}")
    endforeach()

    # add component public includes
    foreach(include_dir ${COMPONENT_ADD_INCLUDEDIRS})
        get_filename_component(abs_dir ${include_dir} ABSOLUTE BASE_DIR ${component_dir})
        if(NOT IS_DIRECTORY ${abs_dir})
            message(FATAL_ERROR "${CMAKE_CURRENT_LIST_FILE}: "
                "COMPONENT_ADD_INCLUDEDIRS entry '${include_dir}' not found")
        endif()
        target_include_directories(${component} ${include_type} ${abs_dir})
    endforeach()

    # add component private includes
    foreach(include_dir ${COMPONENT_PRIV_INCLUDEDIRS})
        if(${include_type} STREQUAL INTERFACE)
            message(FATAL_ERROR "${CMAKE_CURRENT_LIST_FILE} "
                "sets no component source files but sets COMPONENT_PRIV_INCLUDEDIRS")
        endif()

        get_filename_component(abs_dir ${include_dir} ABSOLUTE BASE_DIR ${component_dir})
        if(NOT IS_DIRECTORY ${abs_dir})
            message(FATAL_ERROR "${CMAKE_CURRENT_LIST_FILE}: "
                "COMPONENT_PRIV_INCLUDEDIRS entry '${include_dir}' does not exist")
        endif()
        target_include_directories(${component} PRIVATE ${abs_dir})
    endforeach()

    if(component IN_LIST BUILD_TEST_COMPONENTS)
        target_link_libraries(${component} "-L${CMAKE_CURRENT_BINARY_DIR}")
        target_link_libraries(${component} "-Wl,--whole-archive -l${component} -Wl,--no-whole-archive")
    endif()

    if(COMPONENT_ADD_LDFRAGMENTS)
        spaces2list(COMPONENT_ADD_LDFRAGMENTS)
        ldgen_add_fragment_files(${component} "${COMPONENT_ADD_LDFRAGMENTS}")
    endif()
endfunction()

function(register_config_only_component)
    get_filename_component(component_dir ${CMAKE_CURRENT_LIST_FILE} DIRECTORY)
    get_filename_component(component ${component_dir} NAME)

    # No-op for now...
endfunction()

function(add_component_dependencies target dep dep_type)
    get_target_property(target_type ${target} TYPE)
    get_target_property(target_imported ${target} IMPORTED)

    if(${target_type} STREQUAL STATIC_LIBRARY OR ${target_type} STREQUAL EXECUTABLE)
        if(TARGET ${dep})
            # Add all compile options exported by dep into target
            target_include_directories(${target} ${dep_type}
                $<TARGET_PROPERTY:${dep},INTERFACE_INCLUDE_DIRECTORIES>)
            target_compile_definitions(${target} ${dep_type}
                $<TARGET_PROPERTY:${dep},INTERFACE_COMPILE_DEFINITIONS>)
            target_compile_options(${target} ${dep_type}
                $<TARGET_PROPERTY:${dep},INTERFACE_COMPILE_OPTIONS>)
        endif()
    endif()
endfunction()

function(require_idf_targets)
    if(NOT ${IDF_TARGET} IN_LIST ARGN)
        message(FATAL_ERROR "Component ${COMPONENT_NAME} only supports targets: ${ARGN}")
    endif()
endfunction()

function(components_finish_registration)

    # have the executable target depend on all components in the build
    set_target_properties(${CMAKE_PROJECT_NAME}.elf PROPERTIES INTERFACE_COMPONENT_REQUIRES "${BUILD_COMPONENTS}")

    spaces2list(COMPONENT_REQUIRES_COMMON)

    # each component should see the include directories of its requirements
    #
    # (we can't do this until all components are registered and targets exist in cmake, as we have
    # a circular requirements graph...)
    foreach(a ${BUILD_COMPONENTS})
        if(TARGET ${a})
            get_component_requirements("${a}" a_deps a_priv_deps)
            list(APPEND a_priv_deps ${COMPONENT_REQUIRES_COMMON})
            foreach(b ${a_deps})
                add_component_dependencies(${a} ${b} PUBLIC)
            endforeach()

            foreach(b ${a_priv_deps})
                add_component_dependencies(${a} ${b} PRIVATE)
            endforeach()

            get_target_property(a_type ${a} TYPE)
            if(${a_type} MATCHES .+_LIBRARY)
                list(APPEND COMPONENT_LIBRARIES ${a})
            endif()
        endif()
    endforeach()

    # Add each component library's link-time dependencies (which are otherwise ignored) to the executable
    # LINK_DEPENDS in order to trigger a re-link when needed (on Ninja/Makefile generators at least).
    # (maybe this should probably be something CMake does, but it doesn't do it...)
    foreach(component ${BUILD_COMPONENTS})
        if(TARGET ${component})
            get_target_property(imported ${component} IMPORTED)
            get_target_property(type ${component} TYPE)
            if(NOT imported)
                if(${type} STREQUAL STATIC_LIBRARY OR ${type} STREQUAL EXECUTABLE)
                    get_target_property(link_depends "${component}" LINK_DEPENDS)
                    if(link_depends)
                        set_property(TARGET ${CMAKE_PROJECT_NAME}.elf APPEND PROPERTY LINK_DEPENDS "${link_depends}")
                    endif()
                endif()
            endif()
        endif()
    endforeach()

    target_link_libraries(${CMAKE_PROJECT_NAME}.elf ${COMPONENT_LIBRARIES})

    message(STATUS "Component libraries: ${COMPONENT_LIBRARIES}")

endfunction()<|MERGE_RESOLUTION|>--- conflicted
+++ resolved
@@ -16,12 +16,7 @@
 #
 function(register_component)
     get_filename_component(component_dir ${CMAKE_CURRENT_LIST_FILE} DIRECTORY)
-<<<<<<< HEAD
-    get_filename_component(component ${CMAKE_CURRENT_SOURCE_DIR} NAME)
-
-=======
     set(component ${COMPONENT_NAME})
->>>>>>> 0d7f2d77
 
     spaces2list(COMPONENT_SRCDIRS)
     spaces2list(COMPONENT_ADD_INCLUDEDIRS)
